/*
 * Copyright (c) 2014-2017 Oracle.  All rights reserved.
 * Copyright (c) 2003-2007 Network Appliance, Inc. All rights reserved.
 *
 * This software is available to you under a choice of one of two
 * licenses.  You may choose to be licensed under the terms of the GNU
 * General Public License (GPL) Version 2, available from the file
 * COPYING in the main directory of this source tree, or the BSD-type
 * license below:
 *
 * Redistribution and use in source and binary forms, with or without
 * modification, are permitted provided that the following conditions
 * are met:
 *
 *      Redistributions of source code must retain the above copyright
 *      notice, this list of conditions and the following disclaimer.
 *
 *      Redistributions in binary form must reproduce the above
 *      copyright notice, this list of conditions and the following
 *      disclaimer in the documentation and/or other materials provided
 *      with the distribution.
 *
 *      Neither the name of the Network Appliance, Inc. nor the names of
 *      its contributors may be used to endorse or promote products
 *      derived from this software without specific prior written
 *      permission.
 *
 * THIS SOFTWARE IS PROVIDED BY THE COPYRIGHT HOLDERS AND CONTRIBUTORS
 * "AS IS" AND ANY EXPRESS OR IMPLIED WARRANTIES, INCLUDING, BUT NOT
 * LIMITED TO, THE IMPLIED WARRANTIES OF MERCHANTABILITY AND FITNESS FOR
 * A PARTICULAR PURPOSE ARE DISCLAIMED. IN NO EVENT SHALL THE COPYRIGHT
 * OWNER OR CONTRIBUTORS BE LIABLE FOR ANY DIRECT, INDIRECT, INCIDENTAL,
 * SPECIAL, EXEMPLARY, OR CONSEQUENTIAL DAMAGES (INCLUDING, BUT NOT
 * LIMITED TO, PROCUREMENT OF SUBSTITUTE GOODS OR SERVICES; LOSS OF USE,
 * DATA, OR PROFITS; OR BUSINESS INTERRUPTION) HOWEVER CAUSED AND ON ANY
 * THEORY OF LIABILITY, WHETHER IN CONTRACT, STRICT LIABILITY, OR TORT
 * (INCLUDING NEGLIGENCE OR OTHERWISE) ARISING IN ANY WAY OUT OF THE USE
 * OF THIS SOFTWARE, EVEN IF ADVISED OF THE POSSIBILITY OF SUCH DAMAGE.
 */

#ifndef _LINUX_SUNRPC_XPRT_RDMA_H
#define _LINUX_SUNRPC_XPRT_RDMA_H

#include <linux/wait.h> 		/* wait_queue_head_t, etc */
#include <linux/spinlock.h> 		/* spinlock_t, etc */
#include <linux/atomic.h>			/* atomic_t, etc */
#include <linux/workqueue.h>		/* struct work_struct */

#include <rdma/rdma_cm.h>		/* RDMA connection api */
#include <rdma/ib_verbs.h>		/* RDMA verbs api */

#include <linux/sunrpc/clnt.h> 		/* rpc_xprt */
#include <linux/sunrpc/rpc_rdma.h> 	/* RPC/RDMA protocol */
#include <linux/sunrpc/xprtrdma.h> 	/* xprt parameters */

#define RDMA_RESOLVE_TIMEOUT	(5000)	/* 5 seconds */
#define RDMA_CONNECT_RETRY_MAX	(2)	/* retries if no listener backlog */

#define RPCRDMA_BIND_TO		(60U * HZ)
#define RPCRDMA_INIT_REEST_TO	(5U * HZ)
#define RPCRDMA_MAX_REEST_TO	(30U * HZ)
#define RPCRDMA_IDLE_DISC_TO	(5U * 60 * HZ)

/*
 * Interface Adapter -- one per transport instance
 */
struct rpcrdma_ia {
	const struct rpcrdma_memreg_ops	*ri_ops;
	struct ib_device	*ri_device;
	struct rdma_cm_id 	*ri_id;
	struct ib_pd		*ri_pd;
	struct completion	ri_done;
	struct completion	ri_remove_done;
	int			ri_async_rc;
	unsigned int		ri_max_segs;
	unsigned int		ri_max_frwr_depth;
	unsigned int		ri_max_inline_write;
	unsigned int		ri_max_inline_read;
	unsigned int		ri_max_send_sges;
	bool			ri_implicit_roundup;
	enum ib_mr_type		ri_mrtype;
	unsigned long		ri_flags;
	struct ib_qp_attr	ri_qp_attr;
	struct ib_qp_init_attr	ri_qp_init_attr;
};

enum {
	RPCRDMA_IAF_REMOVING = 0,
};

/*
 * RDMA Endpoint -- one per transport instance
 */

struct rpcrdma_ep {
	unsigned int		rep_send_count;
	unsigned int		rep_send_batch;
	int			rep_connected;
	struct ib_qp_init_attr	rep_attr;
	wait_queue_head_t 	rep_connect_wait;
	struct rpcrdma_connect_private	rep_cm_private;
	struct rdma_conn_param	rep_remote_cma;
	struct delayed_work	rep_connect_worker;
};

/* Pre-allocate extra Work Requests for handling backward receives
 * and sends. This is a fixed value because the Work Queues are
 * allocated when the forward channel is set up.
 */
#if defined(CONFIG_SUNRPC_BACKCHANNEL)
#define RPCRDMA_BACKWARD_WRS		(8)
#else
#define RPCRDMA_BACKWARD_WRS		(0)
#endif

/* Registered buffer -- registered kmalloc'd memory for RDMA SEND/RECV
 *
 * The below structure appears at the front of a large region of kmalloc'd
 * memory, which always starts on a good alignment boundary.
 */

struct rpcrdma_regbuf {
	struct ib_sge		rg_iov;
	struct ib_device	*rg_device;
	enum dma_data_direction	rg_direction;
	__be32			rg_base[0] __attribute__ ((aligned(256)));
};

static inline u64
rdmab_addr(struct rpcrdma_regbuf *rb)
{
	return rb->rg_iov.addr;
}

static inline u32
rdmab_length(struct rpcrdma_regbuf *rb)
{
	return rb->rg_iov.length;
}

static inline u32
rdmab_lkey(struct rpcrdma_regbuf *rb)
{
	return rb->rg_iov.lkey;
}

static inline struct ib_device *
rdmab_device(struct rpcrdma_regbuf *rb)
{
	return rb->rg_device;
}

#define RPCRDMA_DEF_GFP		(GFP_NOIO | __GFP_NOWARN)

/* To ensure a transport can always make forward progress,
 * the number of RDMA segments allowed in header chunk lists
 * is capped at 8. This prevents less-capable devices and
 * memory registrations from overrunning the Send buffer
 * while building chunk lists.
 *
 * Elements of the Read list take up more room than the
 * Write list or Reply chunk. 8 read segments means the Read
 * list (or Write list or Reply chunk) cannot consume more
 * than
 *
 * ((8 + 2) * read segment size) + 1 XDR words, or 244 bytes.
 *
 * And the fixed part of the header is another 24 bytes.
 *
 * The smallest inline threshold is 1024 bytes, ensuring that
 * at least 750 bytes are available for RPC messages.
 */
enum {
	RPCRDMA_MAX_HDR_SEGS = 8,
	RPCRDMA_HDRBUF_SIZE = 256,
};

/*
 * struct rpcrdma_rep -- this structure encapsulates state required
 * to receive and complete an RPC Reply, asychronously. It needs
 * several pieces of state:
 *
 *   o receive buffer and ib_sge (donated to provider)
 *   o status of receive (success or not, length, inv rkey)
 *   o bookkeeping state to get run by reply handler (XDR stream)
 *
 * These structures are allocated during transport initialization.
 * N of these are associated with a transport instance, managed by
 * struct rpcrdma_buffer. N is the max number of outstanding RPCs.
 */

struct rpcrdma_rep {
	struct ib_cqe		rr_cqe;
	__be32			rr_xid;
	__be32			rr_vers;
	__be32			rr_proc;
	int			rr_wc_flags;
	u32			rr_inv_rkey;
	struct rpcrdma_regbuf	*rr_rdmabuf;
	struct rpcrdma_xprt	*rr_rxprt;
	struct work_struct	rr_work;
	struct xdr_buf		rr_hdrbuf;
	struct xdr_stream	rr_stream;
	struct rpc_rqst		*rr_rqst;
	struct list_head	rr_list;
	struct ib_recv_wr	rr_recv_wr;
};

/* struct rpcrdma_sendctx - DMA mapped SGEs to unmap after Send completes
 */
struct rpcrdma_req;
struct rpcrdma_xprt;
struct rpcrdma_sendctx {
	struct ib_send_wr	sc_wr;
	struct ib_cqe		sc_cqe;
	struct rpcrdma_xprt	*sc_xprt;
	struct rpcrdma_req	*sc_req;
	unsigned int		sc_unmap_count;
	struct ib_sge		sc_sges[];
};

/* Limit the number of SGEs that can be unmapped during one
 * Send completion. This caps the amount of work a single
 * completion can do before returning to the provider.
 *
 * Setting this to zero disables Send completion batching.
 */
enum {
	RPCRDMA_MAX_SEND_BATCH = 7,
};

/*
 * struct rpcrdma_mr - external memory region metadata
 *
 * An external memory region is any buffer or page that is registered
 * on the fly (ie, not pre-registered).
 *
 * Each rpcrdma_buffer has a list of free MWs anchored in rb_mrs. During
 * call_allocate, rpcrdma_buffer_get() assigns one to each segment in
 * an rpcrdma_req. Then rpcrdma_register_external() grabs these to keep
 * track of registration metadata while each RPC is pending.
 * rpcrdma_deregister_external() uses this metadata to unmap and
 * release these resources when an RPC is complete.
 */
enum rpcrdma_frwr_state {
	FRWR_IS_INVALID,	/* ready to be used */
	FRWR_IS_VALID,		/* in use */
	FRWR_FLUSHED_FR,	/* flushed FASTREG WR */
	FRWR_FLUSHED_LI,	/* flushed LOCALINV WR */
};

struct rpcrdma_frwr {
	struct ib_mr			*fr_mr;
	struct ib_cqe			fr_cqe;
	enum rpcrdma_frwr_state		fr_state;
	struct completion		fr_linv_done;
	union {
		struct ib_reg_wr	fr_regwr;
		struct ib_send_wr	fr_invwr;
	};
};

struct rpcrdma_fmr {
	struct ib_fmr		*fm_mr;
	u64			*fm_physaddrs;
};

struct rpcrdma_mr {
	struct list_head	mr_list;
	struct scatterlist	*mr_sg;
	int			mr_nents;
	enum dma_data_direction	mr_dir;
	union {
		struct rpcrdma_fmr	fmr;
		struct rpcrdma_frwr	frwr;
	};
	struct rpcrdma_xprt	*mr_xprt;
	u32			mr_handle;
	u32			mr_length;
	u64			mr_offset;
	struct list_head	mr_all;
};

/*
 * struct rpcrdma_req -- structure central to the request/reply sequence.
 *
 * N of these are associated with a transport instance, and stored in
 * struct rpcrdma_buffer. N is the max number of outstanding requests.
 *
 * It includes pre-registered buffer memory for send AND recv.
 * The recv buffer, however, is not owned by this structure, and
 * is "donated" to the hardware when a recv is posted. When a
 * reply is handled, the recv buffer used is given back to the
 * struct rpcrdma_req associated with the request.
 *
 * In addition to the basic memory, this structure includes an array
 * of iovs for send operations. The reason is that the iovs passed to
 * ib_post_{send,recv} must not be modified until the work request
 * completes.
 */

/* Maximum number of page-sized "segments" per chunk list to be
 * registered or invalidated. Must handle a Reply chunk:
 */
enum {
	RPCRDMA_MAX_IOV_SEGS	= 3,
	RPCRDMA_MAX_DATA_SEGS	= ((1 * 1024 * 1024) / PAGE_SIZE) + 1,
	RPCRDMA_MAX_SEGS	= RPCRDMA_MAX_DATA_SEGS +
				  RPCRDMA_MAX_IOV_SEGS,
};

struct rpcrdma_mr_seg {		/* chunk descriptors */
	u32		mr_len;		/* length of chunk or segment */
	struct page	*mr_page;	/* owning page, if any */
	char		*mr_offset;	/* kva if no page, else offset */
};

/* The Send SGE array is provisioned to send a maximum size
 * inline request:
 * - RPC-over-RDMA header
 * - xdr_buf head iovec
 * - RPCRDMA_MAX_INLINE bytes, in pages
 * - xdr_buf tail iovec
 *
 * The actual number of array elements consumed by each RPC
 * depends on the device's max_sge limit.
 */
enum {
	RPCRDMA_MIN_SEND_SGES = 3,
	RPCRDMA_MAX_PAGE_SGES = RPCRDMA_MAX_INLINE >> PAGE_SHIFT,
	RPCRDMA_MAX_SEND_SGES = 1 + 1 + RPCRDMA_MAX_PAGE_SGES + 1,
};

struct rpcrdma_buffer;
struct rpcrdma_req {
	struct list_head	rl_list;
	int			rl_cpu;
	unsigned int		rl_connect_cookie;
	struct rpcrdma_buffer	*rl_buffer;
	struct rpcrdma_rep	*rl_reply;
	struct xdr_stream	rl_stream;
	struct xdr_buf		rl_hdrbuf;
	struct rpcrdma_sendctx	*rl_sendctx;
	struct rpcrdma_regbuf	*rl_rdmabuf;	/* xprt header */
	struct rpcrdma_regbuf	*rl_sendbuf;	/* rq_snd_buf */
	struct rpcrdma_regbuf	*rl_recvbuf;	/* rq_rcv_buf */

	struct list_head	rl_all;
	unsigned long		rl_flags;

	struct list_head	rl_registered;	/* registered segments */
	struct rpcrdma_mr_seg	rl_segments[RPCRDMA_MAX_SEGS];
};

/* rl_flags */
enum {
<<<<<<< HEAD
	RPCRDMA_REQ_F_BACKCHANNEL = 0,
	RPCRDMA_REQ_F_PENDING,
=======
	RPCRDMA_REQ_F_PENDING = 0,
>>>>>>> 661e50bc
	RPCRDMA_REQ_F_TX_RESOURCES,
};

static inline void
rpcrdma_set_xprtdata(struct rpc_rqst *rqst, struct rpcrdma_req *req)
{
	rqst->rq_xprtdata = req;
}

static inline struct rpcrdma_req *
rpcr_to_rdmar(const struct rpc_rqst *rqst)
{
	return rqst->rq_xprtdata;
}

static inline void
rpcrdma_mr_push(struct rpcrdma_mr *mr, struct list_head *list)
{
	list_add_tail(&mr->mr_list, list);
}

static inline struct rpcrdma_mr *
rpcrdma_mr_pop(struct list_head *list)
{
	struct rpcrdma_mr *mr;

	mr = list_first_entry(list, struct rpcrdma_mr, mr_list);
	list_del(&mr->mr_list);
	return mr;
}

/*
 * struct rpcrdma_buffer -- holds list/queue of pre-registered memory for
 * inline requests/replies, and client/server credits.
 *
 * One of these is associated with a transport instance
 */
struct rpcrdma_buffer {
	spinlock_t		rb_mrlock;	/* protect rb_mrs list */
	struct list_head	rb_mrs;
	struct list_head	rb_all;

	unsigned long		rb_sc_head;
	unsigned long		rb_sc_tail;
	unsigned long		rb_sc_last;
	struct rpcrdma_sendctx	**rb_sc_ctxs;

	spinlock_t		rb_lock;	/* protect buf lists */
	int			rb_send_count, rb_recv_count;
	struct list_head	rb_send_bufs;
	struct list_head	rb_recv_bufs;
	u32			rb_max_requests;
	u32			rb_credits;	/* most recent credit grant */

	u32			rb_bc_srv_max_requests;
	spinlock_t		rb_reqslock;	/* protect rb_allreqs */
	struct list_head	rb_allreqs;

	u32			rb_bc_max_requests;

	spinlock_t		rb_recovery_lock; /* protect rb_stale_mrs */
	struct list_head	rb_stale_mrs;
	struct delayed_work	rb_recovery_worker;
	struct delayed_work	rb_refresh_worker;
};
#define rdmab_to_ia(b) (&container_of((b), struct rpcrdma_xprt, rx_buf)->rx_ia)

/*
 * Internal structure for transport instance creation. This
 * exists primarily for modularity.
 *
 * This data should be set with mount options
 */
struct rpcrdma_create_data_internal {
	unsigned int	max_requests;	/* max requests (slots) in flight */
	unsigned int	rsize;		/* mount rsize - max read hdr+data */
	unsigned int	wsize;		/* mount wsize - max write hdr+data */
	unsigned int	inline_rsize;	/* max non-rdma read data payload */
	unsigned int	inline_wsize;	/* max non-rdma write data payload */
};

/*
 * Statistics for RPCRDMA
 */
struct rpcrdma_stats {
	/* accessed when sending a call */
	unsigned long		read_chunk_count;
	unsigned long		write_chunk_count;
	unsigned long		reply_chunk_count;
	unsigned long long	total_rdma_request;

	/* rarely accessed error counters */
	unsigned long long	pullup_copy_count;
	unsigned long		hardway_register_count;
	unsigned long		failed_marshal_count;
	unsigned long		bad_reply_count;
	unsigned long		mrs_recovered;
	unsigned long		mrs_orphaned;
	unsigned long		mrs_allocated;
	unsigned long		empty_sendctx_q;

	/* accessed when receiving a reply */
	unsigned long long	total_rdma_reply;
	unsigned long long	fixup_copy_count;
	unsigned long		reply_waits_for_send;
	unsigned long		local_inv_needed;
	unsigned long		nomsg_call_count;
	unsigned long		bcall_count;
};

/*
 * Per-registration mode operations
 */
struct rpcrdma_xprt;
struct rpcrdma_memreg_ops {
	struct rpcrdma_mr_seg *
			(*ro_map)(struct rpcrdma_xprt *,
				  struct rpcrdma_mr_seg *, int, bool,
				  struct rpcrdma_mr **);
	void		(*ro_reminv)(struct rpcrdma_rep *rep,
				     struct list_head *mrs);
	void		(*ro_unmap_sync)(struct rpcrdma_xprt *,
					 struct list_head *);
<<<<<<< HEAD
	void		(*ro_recover_mr)(struct rpcrdma_mw *);
=======
	void		(*ro_recover_mr)(struct rpcrdma_mr *mr);
>>>>>>> 661e50bc
	int		(*ro_open)(struct rpcrdma_ia *,
				   struct rpcrdma_ep *,
				   struct rpcrdma_create_data_internal *);
	size_t		(*ro_maxpages)(struct rpcrdma_xprt *);
	int		(*ro_init_mr)(struct rpcrdma_ia *,
				      struct rpcrdma_mr *);
	void		(*ro_release_mr)(struct rpcrdma_mr *mr);
	const char	*ro_displayname;
	const int	ro_send_w_inv_ok;
};

extern const struct rpcrdma_memreg_ops rpcrdma_fmr_memreg_ops;
extern const struct rpcrdma_memreg_ops rpcrdma_frwr_memreg_ops;

/*
 * RPCRDMA transport -- encapsulates the structures above for
 * integration with RPC.
 *
 * The contained structures are embedded, not pointers,
 * for convenience. This structure need not be visible externally.
 *
 * It is allocated and initialized during mount, and released
 * during unmount.
 */
struct rpcrdma_xprt {
	struct rpc_xprt		rx_xprt;
	struct rpcrdma_ia	rx_ia;
	struct rpcrdma_ep	rx_ep;
	struct rpcrdma_buffer	rx_buf;
	struct rpcrdma_create_data_internal rx_data;
	struct delayed_work	rx_connect_worker;
	struct rpcrdma_stats	rx_stats;
};

#define rpcx_to_rdmax(x) container_of(x, struct rpcrdma_xprt, rx_xprt)
#define rpcx_to_rdmad(x) (rpcx_to_rdmax(x)->rx_data)

static inline const char *
rpcrdma_addrstr(const struct rpcrdma_xprt *r_xprt)
{
	return r_xprt->rx_xprt.address_strings[RPC_DISPLAY_ADDR];
}

static inline const char *
rpcrdma_portstr(const struct rpcrdma_xprt *r_xprt)
{
	return r_xprt->rx_xprt.address_strings[RPC_DISPLAY_PORT];
}

/* Setting this to 0 ensures interoperability with early servers.
 * Setting this to 1 enhances certain unaligned read/write performance.
 * Default is 0, see sysctl entry and rpc_rdma.c rpcrdma_convert_iovs() */
extern int xprt_rdma_pad_optimize;

/* This setting controls the hunt for a supported memory
 * registration strategy.
 */
extern unsigned int xprt_rdma_memreg_strategy;

/*
 * Interface Adapter calls - xprtrdma/verbs.c
 */
int rpcrdma_ia_open(struct rpcrdma_xprt *xprt);
void rpcrdma_ia_remove(struct rpcrdma_ia *ia);
void rpcrdma_ia_close(struct rpcrdma_ia *);
bool frwr_is_supported(struct rpcrdma_ia *);
bool fmr_is_supported(struct rpcrdma_ia *);

extern struct workqueue_struct *rpcrdma_receive_wq;

/*
 * Endpoint calls - xprtrdma/verbs.c
 */
int rpcrdma_ep_create(struct rpcrdma_ep *, struct rpcrdma_ia *,
				struct rpcrdma_create_data_internal *);
void rpcrdma_ep_destroy(struct rpcrdma_ep *, struct rpcrdma_ia *);
int rpcrdma_ep_connect(struct rpcrdma_ep *, struct rpcrdma_ia *);
void rpcrdma_conn_func(struct rpcrdma_ep *ep);
void rpcrdma_ep_disconnect(struct rpcrdma_ep *, struct rpcrdma_ia *);

int rpcrdma_ep_post(struct rpcrdma_ia *, struct rpcrdma_ep *,
				struct rpcrdma_req *);
int rpcrdma_ep_post_recv(struct rpcrdma_ia *, struct rpcrdma_rep *);

/*
 * Buffer calls - xprtrdma/verbs.c
 */
struct rpcrdma_req *rpcrdma_create_req(struct rpcrdma_xprt *);
void rpcrdma_destroy_req(struct rpcrdma_req *);
int rpcrdma_create_rep(struct rpcrdma_xprt *r_xprt);
int rpcrdma_buffer_create(struct rpcrdma_xprt *);
void rpcrdma_buffer_destroy(struct rpcrdma_buffer *);
struct rpcrdma_sendctx *rpcrdma_sendctx_get_locked(struct rpcrdma_buffer *buf);
void rpcrdma_sendctx_put_locked(struct rpcrdma_sendctx *sc);
<<<<<<< HEAD
=======

struct rpcrdma_mr *rpcrdma_mr_get(struct rpcrdma_xprt *r_xprt);
void rpcrdma_mr_put(struct rpcrdma_mr *mr);
void rpcrdma_mr_unmap_and_put(struct rpcrdma_mr *mr);
void rpcrdma_mr_defer_recovery(struct rpcrdma_mr *mr);
>>>>>>> 661e50bc

struct rpcrdma_req *rpcrdma_buffer_get(struct rpcrdma_buffer *);
void rpcrdma_buffer_put(struct rpcrdma_req *);
void rpcrdma_recv_buffer_get(struct rpcrdma_req *);
void rpcrdma_recv_buffer_put(struct rpcrdma_rep *);

struct rpcrdma_regbuf *rpcrdma_alloc_regbuf(size_t, enum dma_data_direction,
					    gfp_t);
bool __rpcrdma_dma_map_regbuf(struct rpcrdma_ia *, struct rpcrdma_regbuf *);
void rpcrdma_free_regbuf(struct rpcrdma_regbuf *);

static inline bool
rpcrdma_regbuf_is_mapped(struct rpcrdma_regbuf *rb)
{
	return rb->rg_device != NULL;
}

static inline bool
rpcrdma_dma_map_regbuf(struct rpcrdma_ia *ia, struct rpcrdma_regbuf *rb)
{
	if (likely(rpcrdma_regbuf_is_mapped(rb)))
		return true;
	return __rpcrdma_dma_map_regbuf(ia, rb);
}

int rpcrdma_ep_post_extra_recv(struct rpcrdma_xprt *, unsigned int);

int rpcrdma_alloc_wq(void);
void rpcrdma_destroy_wq(void);

/*
 * Wrappers for chunk registration, shared by read/write chunk code.
 */

static inline enum dma_data_direction
rpcrdma_data_dir(bool writing)
{
	return writing ? DMA_FROM_DEVICE : DMA_TO_DEVICE;
}

/*
 * RPC/RDMA protocol calls - xprtrdma/rpc_rdma.c
 */

enum rpcrdma_chunktype {
	rpcrdma_noch = 0,
	rpcrdma_readch,
	rpcrdma_areadch,
	rpcrdma_writech,
	rpcrdma_replych
};

int rpcrdma_prepare_send_sges(struct rpcrdma_xprt *r_xprt,
			      struct rpcrdma_req *req, u32 hdrlen,
			      struct xdr_buf *xdr,
			      enum rpcrdma_chunktype rtype);
void rpcrdma_unmap_sendctx(struct rpcrdma_sendctx *sc);
int rpcrdma_marshal_req(struct rpcrdma_xprt *r_xprt, struct rpc_rqst *rqst);
void rpcrdma_set_max_header_sizes(struct rpcrdma_xprt *);
void rpcrdma_complete_rqst(struct rpcrdma_rep *rep);
void rpcrdma_reply_handler(struct rpcrdma_rep *rep);
void rpcrdma_release_rqst(struct rpcrdma_xprt *r_xprt,
			  struct rpcrdma_req *req);
void rpcrdma_deferred_completion(struct work_struct *work);

static inline void rpcrdma_set_xdrlen(struct xdr_buf *xdr, size_t len)
{
	xdr->head[0].iov_len = len;
	xdr->len = len;
}

/* RPC/RDMA module init - xprtrdma/transport.c
 */
extern unsigned int xprt_rdma_max_inline_read;
void xprt_rdma_format_addresses(struct rpc_xprt *xprt, struct sockaddr *sap);
void xprt_rdma_free_addresses(struct rpc_xprt *xprt);
void rpcrdma_connect_worker(struct work_struct *work);
void xprt_rdma_print_stats(struct rpc_xprt *xprt, struct seq_file *seq);
int xprt_rdma_init(void);
void xprt_rdma_cleanup(void);

/* Backchannel calls - xprtrdma/backchannel.c
 */
#if defined(CONFIG_SUNRPC_BACKCHANNEL)
int xprt_rdma_bc_setup(struct rpc_xprt *, unsigned int);
int xprt_rdma_bc_up(struct svc_serv *, struct net *);
size_t xprt_rdma_bc_maxpayload(struct rpc_xprt *);
int rpcrdma_bc_post_recv(struct rpcrdma_xprt *, unsigned int);
void rpcrdma_bc_receive_call(struct rpcrdma_xprt *, struct rpcrdma_rep *);
int xprt_rdma_bc_send_reply(struct rpc_rqst *rqst);
void xprt_rdma_bc_free_rqst(struct rpc_rqst *);
void xprt_rdma_bc_destroy(struct rpc_xprt *, unsigned int);
#endif	/* CONFIG_SUNRPC_BACKCHANNEL */

extern struct xprt_class xprt_rdma_bc;

#endif				/* _LINUX_SUNRPC_XPRT_RDMA_H */

#include <trace/events/rpcrdma.h><|MERGE_RESOLUTION|>--- conflicted
+++ resolved
@@ -354,12 +354,7 @@
 
 /* rl_flags */
 enum {
-<<<<<<< HEAD
-	RPCRDMA_REQ_F_BACKCHANNEL = 0,
-	RPCRDMA_REQ_F_PENDING,
-=======
 	RPCRDMA_REQ_F_PENDING = 0,
->>>>>>> 661e50bc
 	RPCRDMA_REQ_F_TX_RESOURCES,
 };
 
@@ -483,11 +478,7 @@
 				     struct list_head *mrs);
 	void		(*ro_unmap_sync)(struct rpcrdma_xprt *,
 					 struct list_head *);
-<<<<<<< HEAD
-	void		(*ro_recover_mr)(struct rpcrdma_mw *);
-=======
 	void		(*ro_recover_mr)(struct rpcrdma_mr *mr);
->>>>>>> 661e50bc
 	int		(*ro_open)(struct rpcrdma_ia *,
 				   struct rpcrdma_ep *,
 				   struct rpcrdma_create_data_internal *);
@@ -582,14 +573,11 @@
 void rpcrdma_buffer_destroy(struct rpcrdma_buffer *);
 struct rpcrdma_sendctx *rpcrdma_sendctx_get_locked(struct rpcrdma_buffer *buf);
 void rpcrdma_sendctx_put_locked(struct rpcrdma_sendctx *sc);
-<<<<<<< HEAD
-=======
 
 struct rpcrdma_mr *rpcrdma_mr_get(struct rpcrdma_xprt *r_xprt);
 void rpcrdma_mr_put(struct rpcrdma_mr *mr);
 void rpcrdma_mr_unmap_and_put(struct rpcrdma_mr *mr);
 void rpcrdma_mr_defer_recovery(struct rpcrdma_mr *mr);
->>>>>>> 661e50bc
 
 struct rpcrdma_req *rpcrdma_buffer_get(struct rpcrdma_buffer *);
 void rpcrdma_buffer_put(struct rpcrdma_req *);
