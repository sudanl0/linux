/* SPDX-License-Identifier: GPL-2.0-or-later */
/*
 * ALSA USB Audio Driver
 *
 * Copyright (c) 2002 by Takashi Iwai <tiwai@suse.de>,
 *                       Clemens Ladisch <clemens@ladisch.de>
 */

/*
 * The contents of this file are part of the driver's id_table.
 *
 * In a perfect world, this file would be empty.
 */

/*
 * Use this for devices where other interfaces are standard compliant,
 * to prevent the quirk being applied to those interfaces. (To work with
 * hotplugging, bDeviceClass must be set to USB_CLASS_PER_INTERFACE.)
 */
#define USB_DEVICE_VENDOR_SPEC(vend, prod) \
	.match_flags = USB_DEVICE_ID_MATCH_VENDOR | \
		       USB_DEVICE_ID_MATCH_PRODUCT | \
		       USB_DEVICE_ID_MATCH_INT_CLASS, \
	.idVendor = vend, \
	.idProduct = prod, \
	.bInterfaceClass = USB_CLASS_VENDOR_SPEC

/* A standard entry matching with vid/pid and the audio class/subclass */
#define USB_AUDIO_DEVICE(vend, prod) \
	.match_flags = USB_DEVICE_ID_MATCH_DEVICE | \
		       USB_DEVICE_ID_MATCH_INT_CLASS | \
		       USB_DEVICE_ID_MATCH_INT_SUBCLASS, \
	.idVendor = vend, \
	.idProduct = prod, \
	.bInterfaceClass = USB_CLASS_AUDIO, \
	.bInterfaceSubClass = USB_SUBCLASS_AUDIOCONTROL

/* FTDI devices */
{
	USB_DEVICE(0x0403, 0xb8d8),
	.driver_info = (unsigned long) & (const struct snd_usb_audio_quirk) {
		/* .vendor_name = "STARR LABS", */
		/* .product_name = "Starr Labs MIDI USB device", */
		.ifnum = 0,
		.type = QUIRK_MIDI_FTDI
	}
},

{
	/* Creative BT-D1 */
	USB_DEVICE(0x041e, 0x0005),
	.driver_info = (unsigned long) &(const struct snd_usb_audio_quirk) {
		.ifnum = 1,
		.type = QUIRK_AUDIO_FIXED_ENDPOINT,
		.data = &(const struct audioformat) {
			.formats = SNDRV_PCM_FMTBIT_S16_LE,
			.channels = 2,
			.iface = 1,
			.altsetting = 1,
			.altset_idx = 1,
			.endpoint = 0x03,
			.ep_attr = USB_ENDPOINT_XFER_ISOC,
			.attributes = 0,
			.rates = SNDRV_PCM_RATE_CONTINUOUS,
			.rate_min = 48000,
			.rate_max = 48000,
		}
	}
},

/* E-Mu 0202 USB */
{ USB_DEVICE_VENDOR_SPEC(0x041e, 0x3f02) },
/* E-Mu 0404 USB */
{ USB_DEVICE_VENDOR_SPEC(0x041e, 0x3f04) },
/* E-Mu Tracker Pre */
{ USB_DEVICE_VENDOR_SPEC(0x041e, 0x3f0a) },
/* E-Mu 0204 USB */
{ USB_DEVICE_VENDOR_SPEC(0x041e, 0x3f19) },

/*
 * HP Wireless Audio
 * When not ignored, causes instability issues for some users, forcing them to
 * skip the entire module.
 */
{
	USB_DEVICE(0x0424, 0xb832),
	.driver_info = (unsigned long) &(const struct snd_usb_audio_quirk) {
		.vendor_name = "Standard Microsystems Corp.",
		.product_name = "HP Wireless Audio",
		.ifnum = QUIRK_ANY_INTERFACE,
		.type = QUIRK_COMPOSITE,
		.data = (const struct snd_usb_audio_quirk[]) {
			/* Mixer */
			{
				.ifnum = 0,
				.type = QUIRK_IGNORE_INTERFACE,
			},
			/* Playback */
			{
				.ifnum = 1,
				.type = QUIRK_IGNORE_INTERFACE,
			},
			/* Capture */
			{
				.ifnum = 2,
				.type = QUIRK_IGNORE_INTERFACE,
			},
			/* HID Device, .ifnum = 3 */
			{
				.ifnum = -1,
			}
		}
	}
},

/*
 * Logitech QuickCam: bDeviceClass is vendor-specific, so generic interface
 * class matches do not take effect without an explicit ID match.
 */
{ USB_AUDIO_DEVICE(0x046d, 0x0850) },
{ USB_AUDIO_DEVICE(0x046d, 0x08ae) },
{ USB_AUDIO_DEVICE(0x046d, 0x08c6) },
{ USB_AUDIO_DEVICE(0x046d, 0x08f0) },
{ USB_AUDIO_DEVICE(0x046d, 0x08f5) },
{ USB_AUDIO_DEVICE(0x046d, 0x08f6) },
{ USB_AUDIO_DEVICE(0x046d, 0x0990) },

/*
 * Yamaha devices
 */

#define YAMAHA_DEVICE(id, name) { \
	USB_DEVICE(0x0499, id), \
	.driver_info = (unsigned long) & (const struct snd_usb_audio_quirk) { \
		.vendor_name = "Yamaha", \
		.product_name = name, \
		.ifnum = QUIRK_ANY_INTERFACE, \
		.type = QUIRK_MIDI_YAMAHA \
	} \
}
#define YAMAHA_INTERFACE(id, intf, name) { \
	USB_DEVICE_VENDOR_SPEC(0x0499, id), \
	.driver_info = (unsigned long) & (const struct snd_usb_audio_quirk) { \
		.vendor_name = "Yamaha", \
		.product_name = name, \
		.ifnum = intf, \
		.type = QUIRK_MIDI_YAMAHA \
	} \
}
YAMAHA_DEVICE(0x1000, "UX256"),
YAMAHA_DEVICE(0x1001, "MU1000"),
YAMAHA_DEVICE(0x1002, "MU2000"),
YAMAHA_DEVICE(0x1003, "MU500"),
YAMAHA_INTERFACE(0x1004, 3, "UW500"),
YAMAHA_DEVICE(0x1005, "MOTIF6"),
YAMAHA_DEVICE(0x1006, "MOTIF7"),
YAMAHA_DEVICE(0x1007, "MOTIF8"),
YAMAHA_DEVICE(0x1008, "UX96"),
YAMAHA_DEVICE(0x1009, "UX16"),
YAMAHA_INTERFACE(0x100a, 3, "EOS BX"),
YAMAHA_DEVICE(0x100c, "UC-MX"),
YAMAHA_DEVICE(0x100d, "UC-KX"),
YAMAHA_DEVICE(0x100e, "S08"),
YAMAHA_DEVICE(0x100f, "CLP-150"),
YAMAHA_DEVICE(0x1010, "CLP-170"),
YAMAHA_DEVICE(0x1011, "P-250"),
YAMAHA_DEVICE(0x1012, "TYROS"),
YAMAHA_DEVICE(0x1013, "PF-500"),
YAMAHA_DEVICE(0x1014, "S90"),
YAMAHA_DEVICE(0x1015, "MOTIF-R"),
YAMAHA_DEVICE(0x1016, "MDP-5"),
YAMAHA_DEVICE(0x1017, "CVP-204"),
YAMAHA_DEVICE(0x1018, "CVP-206"),
YAMAHA_DEVICE(0x1019, "CVP-208"),
YAMAHA_DEVICE(0x101a, "CVP-210"),
YAMAHA_DEVICE(0x101b, "PSR-1100"),
YAMAHA_DEVICE(0x101c, "PSR-2100"),
YAMAHA_DEVICE(0x101d, "CLP-175"),
YAMAHA_DEVICE(0x101e, "PSR-K1"),
YAMAHA_DEVICE(0x101f, "EZ-J24"),
YAMAHA_DEVICE(0x1020, "EZ-250i"),
YAMAHA_DEVICE(0x1021, "MOTIF ES 6"),
YAMAHA_DEVICE(0x1022, "MOTIF ES 7"),
YAMAHA_DEVICE(0x1023, "MOTIF ES 8"),
YAMAHA_DEVICE(0x1024, "CVP-301"),
YAMAHA_DEVICE(0x1025, "CVP-303"),
YAMAHA_DEVICE(0x1026, "CVP-305"),
YAMAHA_DEVICE(0x1027, "CVP-307"),
YAMAHA_DEVICE(0x1028, "CVP-309"),
YAMAHA_DEVICE(0x1029, "CVP-309GP"),
YAMAHA_DEVICE(0x102a, "PSR-1500"),
YAMAHA_DEVICE(0x102b, "PSR-3000"),
YAMAHA_DEVICE(0x102e, "ELS-01/01C"),
YAMAHA_DEVICE(0x1030, "PSR-295/293"),
YAMAHA_DEVICE(0x1031, "DGX-205/203"),
YAMAHA_DEVICE(0x1032, "DGX-305"),
YAMAHA_DEVICE(0x1033, "DGX-505"),
YAMAHA_DEVICE(0x1034, NULL),
YAMAHA_DEVICE(0x1035, NULL),
YAMAHA_DEVICE(0x1036, NULL),
YAMAHA_DEVICE(0x1037, NULL),
YAMAHA_DEVICE(0x1038, NULL),
YAMAHA_DEVICE(0x1039, NULL),
YAMAHA_DEVICE(0x103a, NULL),
YAMAHA_DEVICE(0x103b, NULL),
YAMAHA_DEVICE(0x103c, NULL),
YAMAHA_DEVICE(0x103d, NULL),
YAMAHA_DEVICE(0x103e, NULL),
YAMAHA_DEVICE(0x103f, NULL),
YAMAHA_DEVICE(0x1040, NULL),
YAMAHA_DEVICE(0x1041, NULL),
YAMAHA_DEVICE(0x1042, NULL),
YAMAHA_DEVICE(0x1043, NULL),
YAMAHA_DEVICE(0x1044, NULL),
YAMAHA_DEVICE(0x1045, NULL),
YAMAHA_INTERFACE(0x104e, 0, NULL),
YAMAHA_DEVICE(0x104f, NULL),
YAMAHA_DEVICE(0x1050, NULL),
YAMAHA_DEVICE(0x1051, NULL),
YAMAHA_DEVICE(0x1052, NULL),
YAMAHA_INTERFACE(0x1053, 0, NULL),
YAMAHA_INTERFACE(0x1054, 0, NULL),
YAMAHA_DEVICE(0x1055, NULL),
YAMAHA_DEVICE(0x1056, NULL),
YAMAHA_DEVICE(0x1057, NULL),
YAMAHA_DEVICE(0x1058, NULL),
YAMAHA_DEVICE(0x1059, NULL),
YAMAHA_DEVICE(0x105a, NULL),
YAMAHA_DEVICE(0x105b, NULL),
YAMAHA_DEVICE(0x105c, NULL),
YAMAHA_DEVICE(0x105d, NULL),
{
	USB_DEVICE(0x0499, 0x1503),
	.driver_info = (unsigned long) & (const struct snd_usb_audio_quirk) {
		/* .vendor_name = "Yamaha", */
		/* .product_name = "MOX6/MOX8", */
		.ifnum = QUIRK_ANY_INTERFACE,
		.type = QUIRK_COMPOSITE,
		.data = (const struct snd_usb_audio_quirk[]) {
			{
				.ifnum = 1,
				.type = QUIRK_AUDIO_STANDARD_INTERFACE
			},
			{
				.ifnum = 2,
				.type = QUIRK_AUDIO_STANDARD_INTERFACE
			},
			{
				.ifnum = 3,
				.type = QUIRK_MIDI_YAMAHA
			},
			{
				.ifnum = -1
			}
		}
	}
},
{
	USB_DEVICE(0x0499, 0x1507),
	.driver_info = (unsigned long) & (const struct snd_usb_audio_quirk) {
		/* .vendor_name = "Yamaha", */
		/* .product_name = "THR10", */
		.ifnum = QUIRK_ANY_INTERFACE,
		.type = QUIRK_COMPOSITE,
		.data = (const struct snd_usb_audio_quirk[]) {
			{
				.ifnum = 1,
				.type = QUIRK_AUDIO_STANDARD_INTERFACE
			},
			{
				.ifnum = 2,
				.type = QUIRK_AUDIO_STANDARD_INTERFACE
			},
			{
				.ifnum = 3,
				.type = QUIRK_MIDI_YAMAHA
			},
			{
				.ifnum = -1
			}
		}
	}
},
{
	USB_DEVICE(0x0499, 0x1509),
	.driver_info = (unsigned long) & (const struct snd_usb_audio_quirk) {
		/* .vendor_name = "Yamaha", */
		/* .product_name = "Steinberg UR22", */
		.ifnum = QUIRK_ANY_INTERFACE,
		.type = QUIRK_COMPOSITE,
		.data = (const struct snd_usb_audio_quirk[]) {
			{
				.ifnum = 1,
				.type = QUIRK_AUDIO_STANDARD_INTERFACE
			},
			{
				.ifnum = 2,
				.type = QUIRK_AUDIO_STANDARD_INTERFACE
			},
			{
				.ifnum = 3,
				.type = QUIRK_MIDI_YAMAHA
			},
			{
				.ifnum = 4,
				.type = QUIRK_IGNORE_INTERFACE
			},
			{
				.ifnum = -1
			}
		}
	}
},
{
	USB_DEVICE(0x0499, 0x150a),
	.driver_info = (unsigned long) & (const struct snd_usb_audio_quirk) {
		/* .vendor_name = "Yamaha", */
		/* .product_name = "THR5A", */
		.ifnum = QUIRK_ANY_INTERFACE,
		.type = QUIRK_COMPOSITE,
		.data = (const struct snd_usb_audio_quirk[]) {
			{
				.ifnum = 1,
				.type = QUIRK_AUDIO_STANDARD_INTERFACE
			},
			{
				.ifnum = 2,
				.type = QUIRK_AUDIO_STANDARD_INTERFACE
			},
			{
				.ifnum = 3,
				.type = QUIRK_MIDI_YAMAHA
			},
			{
				.ifnum = -1
			}
		}
	}
},
{
	USB_DEVICE(0x0499, 0x150c),
	.driver_info = (unsigned long) & (const struct snd_usb_audio_quirk) {
		/* .vendor_name = "Yamaha", */
		/* .product_name = "THR10C", */
		.ifnum = QUIRK_ANY_INTERFACE,
		.type = QUIRK_COMPOSITE,
		.data = (const struct snd_usb_audio_quirk[]) {
			{
				.ifnum = 1,
				.type = QUIRK_AUDIO_STANDARD_INTERFACE
			},
			{
				.ifnum = 2,
				.type = QUIRK_AUDIO_STANDARD_INTERFACE
			},
			{
				.ifnum = 3,
				.type = QUIRK_MIDI_YAMAHA
			},
			{
				.ifnum = -1
			}
		}
	}
},
YAMAHA_DEVICE(0x2000, "DGP-7"),
YAMAHA_DEVICE(0x2001, "DGP-5"),
YAMAHA_DEVICE(0x2002, NULL),
YAMAHA_DEVICE(0x2003, NULL),
YAMAHA_DEVICE(0x5000, "CS1D"),
YAMAHA_DEVICE(0x5001, "DSP1D"),
YAMAHA_DEVICE(0x5002, "DME32"),
YAMAHA_DEVICE(0x5003, "DM2000"),
YAMAHA_DEVICE(0x5004, "02R96"),
YAMAHA_DEVICE(0x5005, "ACU16-C"),
YAMAHA_DEVICE(0x5006, "NHB32-C"),
YAMAHA_DEVICE(0x5007, "DM1000"),
YAMAHA_DEVICE(0x5008, "01V96"),
YAMAHA_DEVICE(0x5009, "SPX2000"),
YAMAHA_DEVICE(0x500a, "PM5D"),
YAMAHA_DEVICE(0x500b, "DME64N"),
YAMAHA_DEVICE(0x500c, "DME24N"),
YAMAHA_DEVICE(0x500d, NULL),
YAMAHA_DEVICE(0x500e, NULL),
YAMAHA_DEVICE(0x500f, NULL),
YAMAHA_DEVICE(0x7000, "DTX"),
YAMAHA_DEVICE(0x7010, "UB99"),
#undef YAMAHA_DEVICE
#undef YAMAHA_INTERFACE
/* this catches most recent vendor-specific Yamaha devices */
{
	.match_flags = USB_DEVICE_ID_MATCH_VENDOR |
	               USB_DEVICE_ID_MATCH_INT_CLASS,
	.idVendor = 0x0499,
	.bInterfaceClass = USB_CLASS_VENDOR_SPEC,
	.driver_info = (unsigned long) &(const struct snd_usb_audio_quirk) {
		.ifnum = QUIRK_ANY_INTERFACE,
		.type = QUIRK_AUTODETECT
	}
},

/*
 * Roland/RolandED/Edirol/BOSS devices
 */
{
	USB_DEVICE(0x0582, 0x0000),
	.driver_info = (unsigned long) & (const struct snd_usb_audio_quirk) {
		.vendor_name = "Roland",
		.product_name = "UA-100",
		.ifnum = QUIRK_ANY_INTERFACE,
		.type = QUIRK_COMPOSITE,
		.data = (const struct snd_usb_audio_quirk[]) {
			{
				.ifnum = 0,
				.type = QUIRK_AUDIO_FIXED_ENDPOINT,
				.data = & (const struct audioformat) {
					.formats = SNDRV_PCM_FMTBIT_S16_LE,
					.channels = 4,
					.iface = 0,
					.altsetting = 1,
					.altset_idx = 1,
					.attributes = 0,
					.endpoint = 0x01,
					.ep_attr = 0x09,
					.rates = SNDRV_PCM_RATE_CONTINUOUS,
					.rate_min = 44100,
					.rate_max = 44100,
				}
			},
			{
				.ifnum = 1,
				.type = QUIRK_AUDIO_FIXED_ENDPOINT,
				.data = & (const struct audioformat) {
					.formats = SNDRV_PCM_FMTBIT_S16_LE,
					.channels = 2,
					.iface = 1,
					.altsetting = 1,
					.altset_idx = 1,
					.attributes = UAC_EP_CS_ATTR_FILL_MAX,
					.endpoint = 0x81,
					.ep_attr = 0x05,
					.rates = SNDRV_PCM_RATE_CONTINUOUS,
					.rate_min = 44100,
					.rate_max = 44100,
				}
			},
			{
				.ifnum = 2,
				.type = QUIRK_MIDI_FIXED_ENDPOINT,
				.data = & (const struct snd_usb_midi_endpoint_info) {
					.out_cables = 0x0007,
					.in_cables  = 0x0007
				}
			},
			{
				.ifnum = -1
			}
		}
	}
},
{
	USB_DEVICE(0x0582, 0x0002),
	.driver_info = (unsigned long) & (const struct snd_usb_audio_quirk) {
		.vendor_name = "EDIROL",
		.product_name = "UM-4",
		.ifnum = QUIRK_ANY_INTERFACE,
		.type = QUIRK_COMPOSITE,
		.data = (const struct snd_usb_audio_quirk[]) {
			{
				.ifnum = 0,
				.type = QUIRK_IGNORE_INTERFACE
			},
			{
				.ifnum = 1,
				.type = QUIRK_IGNORE_INTERFACE
			},
			{
				.ifnum = 2,
				.type = QUIRK_MIDI_FIXED_ENDPOINT,
				.data = & (const struct snd_usb_midi_endpoint_info) {
					.out_cables = 0x000f,
					.in_cables  = 0x000f
				}
			},
			{
				.ifnum = -1
			}
		}
	}
},
{
	USB_DEVICE(0x0582, 0x0003),
	.driver_info = (unsigned long) & (const struct snd_usb_audio_quirk) {
		.vendor_name = "Roland",
		.product_name = "SC-8850",
		.ifnum = QUIRK_ANY_INTERFACE,
		.type = QUIRK_COMPOSITE,
		.data = (const struct snd_usb_audio_quirk[]) {
			{
				.ifnum = 0,
				.type = QUIRK_IGNORE_INTERFACE
			},
			{
				.ifnum = 1,
				.type = QUIRK_IGNORE_INTERFACE
			},
			{
				.ifnum = 2,
				.type = QUIRK_MIDI_FIXED_ENDPOINT,
				.data = & (const struct snd_usb_midi_endpoint_info) {
					.out_cables = 0x003f,
					.in_cables  = 0x003f
				}
			},
			{
				.ifnum = -1
			}
		}
	}
},
{
	USB_DEVICE(0x0582, 0x0004),
	.driver_info = (unsigned long) & (const struct snd_usb_audio_quirk) {
		.vendor_name = "Roland",
		.product_name = "U-8",
		.ifnum = QUIRK_ANY_INTERFACE,
		.type = QUIRK_COMPOSITE,
		.data = (const struct snd_usb_audio_quirk[]) {
			{
				.ifnum = 0,
				.type = QUIRK_IGNORE_INTERFACE
			},
			{
				.ifnum = 1,
				.type = QUIRK_IGNORE_INTERFACE
			},
			{
				.ifnum = 2,
				.type = QUIRK_MIDI_FIXED_ENDPOINT,
				.data = & (const struct snd_usb_midi_endpoint_info) {
					.out_cables = 0x0005,
					.in_cables  = 0x0005
				}
			},
			{
				.ifnum = -1
			}
		}
	}
},
{
	/* Has ID 0x0099 when not in "Advanced Driver" mode.
	 * The UM-2EX has only one input, but we cannot detect this. */
	USB_DEVICE(0x0582, 0x0005),
	.driver_info = (unsigned long) & (const struct snd_usb_audio_quirk) {
		.vendor_name = "EDIROL",
		.product_name = "UM-2",
		.ifnum = QUIRK_ANY_INTERFACE,
		.type = QUIRK_COMPOSITE,
		.data = (const struct snd_usb_audio_quirk[]) {
			{
				.ifnum = 0,
				.type = QUIRK_IGNORE_INTERFACE
			},
			{
				.ifnum = 1,
				.type = QUIRK_IGNORE_INTERFACE
			},
			{
				.ifnum = 2,
				.type = QUIRK_MIDI_FIXED_ENDPOINT,
				.data = & (const struct snd_usb_midi_endpoint_info) {
					.out_cables = 0x0003,
					.in_cables  = 0x0003
				}
			},
			{
				.ifnum = -1
			}
		}
	}
},
{
	USB_DEVICE(0x0582, 0x0007),
	.driver_info = (unsigned long) & (const struct snd_usb_audio_quirk) {
		.vendor_name = "Roland",
		.product_name = "SC-8820",
		.ifnum = QUIRK_ANY_INTERFACE,
		.type = QUIRK_COMPOSITE,
		.data = (const struct snd_usb_audio_quirk[]) {
			{
				.ifnum = 0,
				.type = QUIRK_IGNORE_INTERFACE
			},
			{
				.ifnum = 1,
				.type = QUIRK_IGNORE_INTERFACE
			},
			{
				.ifnum = 2,
				.type = QUIRK_MIDI_FIXED_ENDPOINT,
				.data = & (const struct snd_usb_midi_endpoint_info) {
					.out_cables = 0x0013,
					.in_cables  = 0x0013
				}
			},
			{
				.ifnum = -1
			}
		}
	}
},
{
	USB_DEVICE(0x0582, 0x0008),
	.driver_info = (unsigned long) & (const struct snd_usb_audio_quirk) {
		.vendor_name = "Roland",
		.product_name = "PC-300",
		.ifnum = QUIRK_ANY_INTERFACE,
		.type = QUIRK_COMPOSITE,
		.data = (const struct snd_usb_audio_quirk[]) {
			{
				.ifnum = 0,
				.type = QUIRK_IGNORE_INTERFACE
			},
			{
				.ifnum = 1,
				.type = QUIRK_IGNORE_INTERFACE
			},
			{
				.ifnum = 2,
				.type = QUIRK_MIDI_FIXED_ENDPOINT,
				.data = & (const struct snd_usb_midi_endpoint_info) {
					.out_cables = 0x0001,
					.in_cables  = 0x0001
				}
			},
			{
				.ifnum = -1
			}
		}
	}
},
{
	/* has ID 0x009d when not in "Advanced Driver" mode */
	USB_DEVICE(0x0582, 0x0009),
	.driver_info = (unsigned long) & (const struct snd_usb_audio_quirk) {
		.vendor_name = "EDIROL",
		.product_name = "UM-1",
		.ifnum = QUIRK_ANY_INTERFACE,
		.type = QUIRK_COMPOSITE,
		.data = (const struct snd_usb_audio_quirk[]) {
			{
				.ifnum = 0,
				.type = QUIRK_IGNORE_INTERFACE
			},
			{
				.ifnum = 1,
				.type = QUIRK_IGNORE_INTERFACE
			},
			{
				.ifnum = 2,
				.type = QUIRK_MIDI_FIXED_ENDPOINT,
				.data = & (const struct snd_usb_midi_endpoint_info) {
					.out_cables = 0x0001,
					.in_cables  = 0x0001
				}
			},
			{
				.ifnum = -1
			}
		}
	}
},
{
	USB_DEVICE(0x0582, 0x000b),
	.driver_info = (unsigned long) & (const struct snd_usb_audio_quirk) {
		.vendor_name = "Roland",
		.product_name = "SK-500",
		.ifnum = QUIRK_ANY_INTERFACE,
		.type = QUIRK_COMPOSITE,
		.data = (const struct snd_usb_audio_quirk[]) {
			{
				.ifnum = 0,
				.type = QUIRK_IGNORE_INTERFACE
			},
			{
				.ifnum = 1,
				.type = QUIRK_IGNORE_INTERFACE
			},
			{
				.ifnum = 2,
				.type = QUIRK_MIDI_FIXED_ENDPOINT,
				.data = & (const struct snd_usb_midi_endpoint_info) {
					.out_cables = 0x0013,
					.in_cables  = 0x0013
				}
			},
			{
				.ifnum = -1
			}
		}
	}
},
{
	/* thanks to Emiliano Grilli <emillo@libero.it>
	 * for helping researching this data */
	USB_DEVICE(0x0582, 0x000c),
	.driver_info = (unsigned long) & (const struct snd_usb_audio_quirk) {
		.vendor_name = "Roland",
		.product_name = "SC-D70",
		.ifnum = QUIRK_ANY_INTERFACE,
		.type = QUIRK_COMPOSITE,
		.data = (const struct snd_usb_audio_quirk[]) {
			{
				.ifnum = 0,
				.type = QUIRK_AUDIO_STANDARD_INTERFACE
			},
			{
				.ifnum = 1,
				.type = QUIRK_AUDIO_STANDARD_INTERFACE
			},
			{
				.ifnum = 2,
				.type = QUIRK_MIDI_FIXED_ENDPOINT,
				.data = & (const struct snd_usb_midi_endpoint_info) {
					.out_cables = 0x0007,
					.in_cables  = 0x0007
				}
			},
			{
				.ifnum = -1
			}
		}
	}
},
{	/*
	 * This quirk is for the "Advanced Driver" mode of the Edirol UA-5.
	 * If the advanced mode switch at the back of the unit is off, the
	 * UA-5 has ID 0x0582/0x0011 and is standard compliant (no quirks),
	 * but offers only 16-bit PCM.
	 * In advanced mode, the UA-5 will output S24_3LE samples (two
	 * channels) at the rate indicated on the front switch, including
	 * the 96kHz sample rate.
	 */
	USB_DEVICE(0x0582, 0x0010),
	.driver_info = (unsigned long) & (const struct snd_usb_audio_quirk) {
		.vendor_name = "EDIROL",
		.product_name = "UA-5",
		.ifnum = QUIRK_ANY_INTERFACE,
		.type = QUIRK_COMPOSITE,
		.data = (const struct snd_usb_audio_quirk[]) {
			{
				.ifnum = 1,
				.type = QUIRK_AUDIO_STANDARD_INTERFACE
			},
			{
				.ifnum = 2,
				.type = QUIRK_AUDIO_STANDARD_INTERFACE
			},
			{
				.ifnum = -1
			}
		}
	}
},
{
	/* has ID 0x0013 when not in "Advanced Driver" mode */
	USB_DEVICE(0x0582, 0x0012),
	.driver_info = (unsigned long) & (const struct snd_usb_audio_quirk) {
		.vendor_name = "Roland",
		.product_name = "XV-5050",
		.ifnum = 0,
		.type = QUIRK_MIDI_FIXED_ENDPOINT,
		.data = & (const struct snd_usb_midi_endpoint_info) {
			.out_cables = 0x0001,
			.in_cables  = 0x0001
		}
	}
},
{
	/* has ID 0x0015 when not in "Advanced Driver" mode */
	USB_DEVICE(0x0582, 0x0014),
	.driver_info = (unsigned long) & (const struct snd_usb_audio_quirk) {
		.vendor_name = "EDIROL",
		.product_name = "UM-880",
		.ifnum = 0,
		.type = QUIRK_MIDI_FIXED_ENDPOINT,
		.data = & (const struct snd_usb_midi_endpoint_info) {
			.out_cables = 0x01ff,
			.in_cables  = 0x01ff
		}
	}
},
{
	/* has ID 0x0017 when not in "Advanced Driver" mode */
	USB_DEVICE(0x0582, 0x0016),
	.driver_info = (unsigned long) & (const struct snd_usb_audio_quirk) {
		.vendor_name = "EDIROL",
		.product_name = "SD-90",
		.ifnum = QUIRK_ANY_INTERFACE,
		.type = QUIRK_COMPOSITE,
		.data = (const struct snd_usb_audio_quirk[]) {
			{
				.ifnum = 0,
				.type = QUIRK_AUDIO_STANDARD_INTERFACE
			},
			{
				.ifnum = 1,
				.type = QUIRK_AUDIO_STANDARD_INTERFACE
			},
			{
				.ifnum = 2,
				.type = QUIRK_MIDI_FIXED_ENDPOINT,
				.data = & (const struct snd_usb_midi_endpoint_info) {
					.out_cables = 0x000f,
					.in_cables  = 0x000f
				}
			},
			{
				.ifnum = -1
			}
		}
	}
},
{
	/* has ID 0x001c when not in "Advanced Driver" mode */
	USB_DEVICE(0x0582, 0x001b),
	.driver_info = (unsigned long) & (const struct snd_usb_audio_quirk) {
		.vendor_name = "Roland",
		.product_name = "MMP-2",
		.ifnum = QUIRK_ANY_INTERFACE,
		.type = QUIRK_COMPOSITE,
		.data = (const struct snd_usb_audio_quirk[]) {
			{
				.ifnum = 0,
				.type = QUIRK_IGNORE_INTERFACE
			},
			{
				.ifnum = 1,
				.type = QUIRK_IGNORE_INTERFACE
			},
			{
				.ifnum = 2,
				.type = QUIRK_MIDI_FIXED_ENDPOINT,
				.data = & (const struct snd_usb_midi_endpoint_info) {
					.out_cables = 0x0001,
					.in_cables  = 0x0001
				}
			},
			{
				.ifnum = -1
			}
		}
	}
},
{
	/* has ID 0x001e when not in "Advanced Driver" mode */
	USB_DEVICE(0x0582, 0x001d),
	.driver_info = (unsigned long) & (const struct snd_usb_audio_quirk) {
		.vendor_name = "Roland",
		.product_name = "V-SYNTH",
		.ifnum = 0,
		.type = QUIRK_MIDI_FIXED_ENDPOINT,
		.data = & (const struct snd_usb_midi_endpoint_info) {
			.out_cables = 0x0001,
			.in_cables  = 0x0001
		}
	}
},
{
	/* has ID 0x0024 when not in "Advanced Driver" mode */
	USB_DEVICE(0x0582, 0x0023),
	.driver_info = (unsigned long) & (const struct snd_usb_audio_quirk) {
		.vendor_name = "EDIROL",
		.product_name = "UM-550",
		.ifnum = 0,
		.type = QUIRK_MIDI_FIXED_ENDPOINT,
		.data = & (const struct snd_usb_midi_endpoint_info) {
			.out_cables = 0x003f,
			.in_cables  = 0x003f
		}
	}
},
{
	/*
	 * This quirk is for the "Advanced Driver" mode. If off, the UA-20
	 * has ID 0x0026 and is standard compliant, but has only 16-bit PCM
	 * and no MIDI.
	 */
	USB_DEVICE(0x0582, 0x0025),
	.driver_info = (unsigned long) & (const struct snd_usb_audio_quirk) {
		.vendor_name = "EDIROL",
		.product_name = "UA-20",
		.ifnum = QUIRK_ANY_INTERFACE,
		.type = QUIRK_COMPOSITE,
		.data = (const struct snd_usb_audio_quirk[]) {
			{
				.ifnum = 0,
				.type = QUIRK_IGNORE_INTERFACE
			},
			{
				.ifnum = 1,
				.type = QUIRK_AUDIO_FIXED_ENDPOINT,
				.data = & (const struct audioformat) {
					.formats = SNDRV_PCM_FMTBIT_S24_3LE,
					.channels = 2,
					.iface = 1,
					.altsetting = 1,
					.altset_idx = 1,
					.attributes = 0,
					.endpoint = 0x01,
					.ep_attr = 0x01,
					.rates = SNDRV_PCM_RATE_CONTINUOUS,
					.rate_min = 44100,
					.rate_max = 44100,
				}
			},
			{
				.ifnum = 2,
				.type = QUIRK_AUDIO_FIXED_ENDPOINT,
				.data = & (const struct audioformat) {
					.formats = SNDRV_PCM_FMTBIT_S24_3LE,
					.channels = 2,
					.iface = 2,
					.altsetting = 1,
					.altset_idx = 1,
					.attributes = 0,
					.endpoint = 0x82,
					.ep_attr = 0x01,
					.rates = SNDRV_PCM_RATE_CONTINUOUS,
					.rate_min = 44100,
					.rate_max = 44100,
				}
			},
			{
				.ifnum = 3,
				.type = QUIRK_MIDI_FIXED_ENDPOINT,
				.data = & (const struct snd_usb_midi_endpoint_info) {
					.out_cables = 0x0001,
					.in_cables  = 0x0001
				}
			},
			{
				.ifnum = -1
			}
		}
	}
},
{
	/* has ID 0x0028 when not in "Advanced Driver" mode */
	USB_DEVICE(0x0582, 0x0027),
	.driver_info = (unsigned long) & (const struct snd_usb_audio_quirk) {
		.vendor_name = "EDIROL",
		.product_name = "SD-20",
		.ifnum = 0,
		.type = QUIRK_MIDI_FIXED_ENDPOINT,
		.data = & (const struct snd_usb_midi_endpoint_info) {
			.out_cables = 0x0003,
			.in_cables  = 0x0007
		}
	}
},
{
	/* has ID 0x002a when not in "Advanced Driver" mode */
	USB_DEVICE(0x0582, 0x0029),
	.driver_info = (unsigned long) & (const struct snd_usb_audio_quirk) {
		.vendor_name = "EDIROL",
		.product_name = "SD-80",
		.ifnum = 0,
		.type = QUIRK_MIDI_FIXED_ENDPOINT,
		.data = & (const struct snd_usb_midi_endpoint_info) {
			.out_cables = 0x000f,
			.in_cables  = 0x000f
		}
	}
},
{	/*
	 * This quirk is for the "Advanced" modes of the Edirol UA-700.
	 * If the sample format switch is not in an advanced setting, the
	 * UA-700 has ID 0x0582/0x002c and is standard compliant (no quirks),
	 * but offers only 16-bit PCM and no MIDI.
	 */
	USB_DEVICE_VENDOR_SPEC(0x0582, 0x002b),
	.driver_info = (unsigned long) & (const struct snd_usb_audio_quirk) {
		.vendor_name = "EDIROL",
		.product_name = "UA-700",
		.ifnum = QUIRK_ANY_INTERFACE,
		.type = QUIRK_COMPOSITE,
		.data = (const struct snd_usb_audio_quirk[]) {
			{
				.ifnum = 1,
				.type = QUIRK_AUDIO_EDIROL_UAXX
			},
			{
				.ifnum = 2,
				.type = QUIRK_AUDIO_EDIROL_UAXX
			},
			{
				.ifnum = 3,
				.type = QUIRK_AUDIO_EDIROL_UAXX
			},
			{
				.ifnum = -1
			}
		}
	}
},
{
	/* has ID 0x002e when not in "Advanced Driver" mode */
	USB_DEVICE(0x0582, 0x002d),
	.driver_info = (unsigned long) & (const struct snd_usb_audio_quirk) {
		.vendor_name = "Roland",
		.product_name = "XV-2020",
		.ifnum = 0,
		.type = QUIRK_MIDI_FIXED_ENDPOINT,
		.data = & (const struct snd_usb_midi_endpoint_info) {
			.out_cables = 0x0001,
			.in_cables  = 0x0001
		}
	}
},
{
	/* has ID 0x0030 when not in "Advanced Driver" mode */
	USB_DEVICE(0x0582, 0x002f),
	.driver_info = (unsigned long) & (const struct snd_usb_audio_quirk) {
		.vendor_name = "Roland",
		.product_name = "VariOS",
		.ifnum = 0,
		.type = QUIRK_MIDI_FIXED_ENDPOINT,
		.data = & (const struct snd_usb_midi_endpoint_info) {
			.out_cables = 0x0007,
			.in_cables  = 0x0007
		}
	}
},
{
	/* has ID 0x0034 when not in "Advanced Driver" mode */
	USB_DEVICE(0x0582, 0x0033),
	.driver_info = (unsigned long) & (const struct snd_usb_audio_quirk) {
		.vendor_name = "EDIROL",
		.product_name = "PCR",
		.ifnum = 0,
		.type = QUIRK_MIDI_FIXED_ENDPOINT,
		.data = & (const struct snd_usb_midi_endpoint_info) {
			.out_cables = 0x0003,
			.in_cables  = 0x0007
		}
	}
},
{
	/*
	 * Has ID 0x0038 when not in "Advanced Driver" mode;
	 * later revisions use IDs 0x0054 and 0x00a2.
	 */
	USB_DEVICE(0x0582, 0x0037),
	.driver_info = (unsigned long) & (const struct snd_usb_audio_quirk) {
		.vendor_name = "Roland",
		.product_name = "Digital Piano",
		.ifnum = 0,
		.type = QUIRK_MIDI_FIXED_ENDPOINT,
		.data = & (const struct snd_usb_midi_endpoint_info) {
			.out_cables = 0x0001,
			.in_cables  = 0x0001
		}
	}
},
{
	/*
	 * This quirk is for the "Advanced Driver" mode.  If off, the GS-10
	 * has ID 0x003c and is standard compliant, but has only 16-bit PCM
	 * and no MIDI.
	 */
	USB_DEVICE_VENDOR_SPEC(0x0582, 0x003b),
	.driver_info = (unsigned long) & (const struct snd_usb_audio_quirk) {
		.vendor_name = "BOSS",
		.product_name = "GS-10",
		.ifnum = QUIRK_ANY_INTERFACE,
		.type = QUIRK_COMPOSITE,
		.data = & (const struct snd_usb_audio_quirk[]) {
			{
				.ifnum = 1,
				.type = QUIRK_AUDIO_STANDARD_INTERFACE
			},
			{
				.ifnum = 2,
				.type = QUIRK_AUDIO_STANDARD_INTERFACE
			},
			{
				.ifnum = 3,
				.type = QUIRK_MIDI_STANDARD_INTERFACE
			},
			{
				.ifnum = -1
			}
		}
	}
},
{
	/* has ID 0x0041 when not in "Advanced Driver" mode */
	USB_DEVICE(0x0582, 0x0040),
	.driver_info = (unsigned long) & (const struct snd_usb_audio_quirk) {
		.vendor_name = "Roland",
		.product_name = "GI-20",
		.ifnum = 0,
		.type = QUIRK_MIDI_FIXED_ENDPOINT,
		.data = & (const struct snd_usb_midi_endpoint_info) {
			.out_cables = 0x0001,
			.in_cables  = 0x0001
		}
	}
},
{
	/* has ID 0x0043 when not in "Advanced Driver" mode */
	USB_DEVICE(0x0582, 0x0042),
	.driver_info = (unsigned long) & (const struct snd_usb_audio_quirk) {
		.vendor_name = "Roland",
		.product_name = "RS-70",
		.ifnum = 0,
		.type = QUIRK_MIDI_FIXED_ENDPOINT,
		.data = & (const struct snd_usb_midi_endpoint_info) {
			.out_cables = 0x0001,
			.in_cables  = 0x0001
		}
	}
},
{
	/* has ID 0x0049 when not in "Advanced Driver" mode */
	USB_DEVICE(0x0582, 0x0047),
	.driver_info = (unsigned long) & (const struct snd_usb_audio_quirk) {
		/* .vendor_name = "EDIROL", */
		/* .product_name = "UR-80", */
		.ifnum = QUIRK_ANY_INTERFACE,
		.type = QUIRK_COMPOSITE,
		.data = (const struct snd_usb_audio_quirk[]) {
			/* in the 96 kHz modes, only interface 1 is there */
			{
				.ifnum = 1,
				.type = QUIRK_AUDIO_STANDARD_INTERFACE
			},
			{
				.ifnum = 2,
				.type = QUIRK_AUDIO_STANDARD_INTERFACE
			},
			{
				.ifnum = -1
			}
		}
	}
},
{
	/* has ID 0x004a when not in "Advanced Driver" mode */
	USB_DEVICE(0x0582, 0x0048),
	.driver_info = (unsigned long) & (const struct snd_usb_audio_quirk) {
		/* .vendor_name = "EDIROL", */
		/* .product_name = "UR-80", */
		.ifnum = 0,
		.type = QUIRK_MIDI_FIXED_ENDPOINT,
		.data = & (const struct snd_usb_midi_endpoint_info) {
			.out_cables = 0x0003,
			.in_cables  = 0x0007
		}
	}
},
{
	/* has ID 0x004e when not in "Advanced Driver" mode */
	USB_DEVICE(0x0582, 0x004c),
	.driver_info = (unsigned long) & (const struct snd_usb_audio_quirk) {
		.vendor_name = "EDIROL",
		.product_name = "PCR-A",
		.ifnum = QUIRK_ANY_INTERFACE,
		.type = QUIRK_COMPOSITE,
		.data = (const struct snd_usb_audio_quirk[]) {
			{
				.ifnum = 1,
				.type = QUIRK_AUDIO_STANDARD_INTERFACE
			},
			{
				.ifnum = 2,
				.type = QUIRK_AUDIO_STANDARD_INTERFACE
			},
			{
				.ifnum = -1
			}
		}
	}
},
{
	/* has ID 0x004f when not in "Advanced Driver" mode */
	USB_DEVICE(0x0582, 0x004d),
	.driver_info = (unsigned long) & (const struct snd_usb_audio_quirk) {
		.vendor_name = "EDIROL",
		.product_name = "PCR-A",
		.ifnum = 0,
		.type = QUIRK_MIDI_FIXED_ENDPOINT,
		.data = & (const struct snd_usb_midi_endpoint_info) {
			.out_cables = 0x0003,
			.in_cables  = 0x0007
		}
	}
},
{
	/*
	 * This quirk is for the "Advanced Driver" mode. If off, the UA-3FX
	 * is standard compliant, but has only 16-bit PCM.
	 */
	USB_DEVICE(0x0582, 0x0050),
	.driver_info = (unsigned long) & (const struct snd_usb_audio_quirk) {
		.vendor_name = "EDIROL",
		.product_name = "UA-3FX",
		.ifnum = QUIRK_ANY_INTERFACE,
		.type = QUIRK_COMPOSITE,
		.data = (const struct snd_usb_audio_quirk[]) {
			{
				.ifnum = 1,
				.type = QUIRK_AUDIO_STANDARD_INTERFACE
			},
			{
				.ifnum = 2,
				.type = QUIRK_AUDIO_STANDARD_INTERFACE
			},
			{
				.ifnum = -1
			}
		}
	}
},
{
	USB_DEVICE(0x0582, 0x0052),
	.driver_info = (unsigned long) & (const struct snd_usb_audio_quirk) {
		.vendor_name = "EDIROL",
		.product_name = "UM-1SX",
		.ifnum = 0,
		.type = QUIRK_MIDI_STANDARD_INTERFACE
	}
},
{
	USB_DEVICE(0x0582, 0x0060),
	.driver_info = (unsigned long) & (const struct snd_usb_audio_quirk) {
		.vendor_name = "Roland",
		.product_name = "EXR Series",
		.ifnum = 0,
		.type = QUIRK_MIDI_STANDARD_INTERFACE
	}
},
{
	/* has ID 0x0066 when not in "Advanced Driver" mode */
	USB_DEVICE(0x0582, 0x0064),
	.driver_info = (unsigned long) & (const struct snd_usb_audio_quirk) {
		/* .vendor_name = "EDIROL", */
		/* .product_name = "PCR-1", */
		.ifnum = QUIRK_ANY_INTERFACE,
		.type = QUIRK_COMPOSITE,
		.data = (const struct snd_usb_audio_quirk[]) {
			{
				.ifnum = 1,
				.type = QUIRK_AUDIO_STANDARD_INTERFACE
			},
			{
				.ifnum = 2,
				.type = QUIRK_AUDIO_STANDARD_INTERFACE
			},
			{
				.ifnum = -1
			}
		}
	}
},
{
	/* has ID 0x0067 when not in "Advanced Driver" mode */
	USB_DEVICE(0x0582, 0x0065),
	.driver_info = (unsigned long) & (const struct snd_usb_audio_quirk) {
		/* .vendor_name = "EDIROL", */
		/* .product_name = "PCR-1", */
		.ifnum = 0,
		.type = QUIRK_MIDI_FIXED_ENDPOINT,
		.data = & (const struct snd_usb_midi_endpoint_info) {
			.out_cables = 0x0001,
			.in_cables  = 0x0003
		}
	}
},
{
	/* has ID 0x006e when not in "Advanced Driver" mode */
	USB_DEVICE(0x0582, 0x006d),
	.driver_info = (unsigned long) & (const struct snd_usb_audio_quirk) {
		.vendor_name = "Roland",
		.product_name = "FANTOM-X",
		.ifnum = 0,
		.type = QUIRK_MIDI_FIXED_ENDPOINT,
		.data = & (const struct snd_usb_midi_endpoint_info) {
			.out_cables = 0x0001,
			.in_cables  = 0x0001
		}
	}
},
{	/*
	 * This quirk is for the "Advanced" modes of the Edirol UA-25.
	 * If the switch is not in an advanced setting, the UA-25 has
	 * ID 0x0582/0x0073 and is standard compliant (no quirks), but
	 * offers only 16-bit PCM at 44.1 kHz and no MIDI.
	 */
	USB_DEVICE_VENDOR_SPEC(0x0582, 0x0074),
	.driver_info = (unsigned long) & (const struct snd_usb_audio_quirk) {
		.vendor_name = "EDIROL",
		.product_name = "UA-25",
		.ifnum = QUIRK_ANY_INTERFACE,
		.type = QUIRK_COMPOSITE,
		.data = (const struct snd_usb_audio_quirk[]) {
			{
				.ifnum = 0,
				.type = QUIRK_AUDIO_EDIROL_UAXX
			},
			{
				.ifnum = 1,
				.type = QUIRK_AUDIO_EDIROL_UAXX
			},
			{
				.ifnum = 2,
				.type = QUIRK_AUDIO_EDIROL_UAXX
			},
			{
				.ifnum = -1
			}
		}
	}
},
{
	/* has ID 0x0076 when not in "Advanced Driver" mode */
	USB_DEVICE(0x0582, 0x0075),
	.driver_info = (unsigned long) & (const struct snd_usb_audio_quirk) {
		.vendor_name = "BOSS",
		.product_name = "DR-880",
		.ifnum = 0,
		.type = QUIRK_MIDI_FIXED_ENDPOINT,
		.data = & (const struct snd_usb_midi_endpoint_info) {
			.out_cables = 0x0001,
			.in_cables  = 0x0001
		}
	}
},
{
	/* has ID 0x007b when not in "Advanced Driver" mode */
	USB_DEVICE_VENDOR_SPEC(0x0582, 0x007a),
	.driver_info = (unsigned long) & (const struct snd_usb_audio_quirk) {
		.vendor_name = "Roland",
		/* "RD" or "RD-700SX"? */
		.ifnum = 0,
		.type = QUIRK_MIDI_FIXED_ENDPOINT,
		.data = & (const struct snd_usb_midi_endpoint_info) {
			.out_cables = 0x0003,
			.in_cables  = 0x0003
		}
	}
},
{
	/* has ID 0x0081 when not in "Advanced Driver" mode */
	USB_DEVICE(0x0582, 0x0080),
	.driver_info = (unsigned long) & (const struct snd_usb_audio_quirk) {
		.vendor_name = "Roland",
		.product_name = "G-70",
		.ifnum = 0,
		.type = QUIRK_MIDI_FIXED_ENDPOINT,
		.data = & (const struct snd_usb_midi_endpoint_info) {
			.out_cables = 0x0001,
			.in_cables  = 0x0001
		}
	}
},
{
	/* has ID 0x008c when not in "Advanced Driver" mode */
	USB_DEVICE(0x0582, 0x008b),
	.driver_info = (unsigned long) & (const struct snd_usb_audio_quirk) {
		.vendor_name = "EDIROL",
		.product_name = "PC-50",
		.ifnum = 0,
		.type = QUIRK_MIDI_FIXED_ENDPOINT,
		.data = & (const struct snd_usb_midi_endpoint_info) {
			.out_cables = 0x0001,
			.in_cables  = 0x0001
		}
	}
},
{
	/*
	 * This quirk is for the "Advanced Driver" mode. If off, the UA-4FX
	 * is standard compliant, but has only 16-bit PCM and no MIDI.
	 */
	USB_DEVICE(0x0582, 0x00a3),
	.driver_info = (unsigned long) & (const struct snd_usb_audio_quirk) {
		.vendor_name = "EDIROL",
		.product_name = "UA-4FX",
		.ifnum = QUIRK_ANY_INTERFACE,
		.type = QUIRK_COMPOSITE,
		.data = (const struct snd_usb_audio_quirk[]) {
			{
				.ifnum = 0,
				.type = QUIRK_AUDIO_EDIROL_UAXX
			},
			{
				.ifnum = 1,
				.type = QUIRK_AUDIO_EDIROL_UAXX
			},
			{
				.ifnum = 2,
				.type = QUIRK_AUDIO_EDIROL_UAXX
			},
			{
				.ifnum = -1
			}
		}
	}
},
{
	/* Edirol M-16DX */
	USB_DEVICE(0x0582, 0x00c4),
	.driver_info = (unsigned long) & (const struct snd_usb_audio_quirk) {
		.ifnum = QUIRK_ANY_INTERFACE,
		.type = QUIRK_COMPOSITE,
		.data = (const struct snd_usb_audio_quirk[]) {
			{
				.ifnum = 0,
				.type = QUIRK_AUDIO_STANDARD_INTERFACE
			},
			{
				.ifnum = 1,
				.type = QUIRK_AUDIO_STANDARD_INTERFACE
			},
			{
				.ifnum = 2,
				.type = QUIRK_MIDI_FIXED_ENDPOINT,
				.data = & (const struct snd_usb_midi_endpoint_info) {
					.out_cables = 0x0001,
					.in_cables  = 0x0001
				}
			},
			{
				.ifnum = -1
			}
		}
	}
},
{
	/* Advanced modes of the Edirol UA-25EX.
	 * For the standard mode, UA-25EX has ID 0582:00e7, which
	 * offers only 16-bit PCM at 44.1 kHz and no MIDI.
	 */
	USB_DEVICE_VENDOR_SPEC(0x0582, 0x00e6),
	.driver_info = (unsigned long) & (const struct snd_usb_audio_quirk) {
		.vendor_name = "EDIROL",
		.product_name = "UA-25EX",
		.ifnum = QUIRK_ANY_INTERFACE,
		.type = QUIRK_COMPOSITE,
		.data = (const struct snd_usb_audio_quirk[]) {
			{
				.ifnum = 0,
				.type = QUIRK_AUDIO_EDIROL_UAXX
			},
			{
				.ifnum = 1,
				.type = QUIRK_AUDIO_EDIROL_UAXX
			},
			{
				.ifnum = 2,
				.type = QUIRK_AUDIO_EDIROL_UAXX
			},
			{
				.ifnum = -1
			}
		}
	}
},
{
	/* Edirol UM-3G */
	USB_DEVICE_VENDOR_SPEC(0x0582, 0x0108),
	.driver_info = (unsigned long) & (const struct snd_usb_audio_quirk) {
		.ifnum = 0,
		.type = QUIRK_MIDI_FIXED_ENDPOINT,
		.data = & (const struct snd_usb_midi_endpoint_info) {
			.out_cables = 0x0007,
			.in_cables  = 0x0007
		}
	}
},
{
	/* BOSS ME-25 */
	USB_DEVICE(0x0582, 0x0113),
	.driver_info = (unsigned long) & (const struct snd_usb_audio_quirk) {
		.ifnum = QUIRK_ANY_INTERFACE,
		.type = QUIRK_COMPOSITE,
		.data = (const struct snd_usb_audio_quirk[]) {
			{
				.ifnum = 0,
				.type = QUIRK_AUDIO_STANDARD_INTERFACE
			},
			{
				.ifnum = 1,
				.type = QUIRK_AUDIO_STANDARD_INTERFACE
			},
			{
				.ifnum = 2,
				.type = QUIRK_MIDI_FIXED_ENDPOINT,
				.data = & (const struct snd_usb_midi_endpoint_info) {
					.out_cables = 0x0001,
					.in_cables  = 0x0001
				}
			},
			{
				.ifnum = -1
			}
		}
	}
},
{
	/* only 44.1 kHz works at the moment */
	USB_DEVICE(0x0582, 0x0120),
	.driver_info = (unsigned long) & (const struct snd_usb_audio_quirk) {
		/* .vendor_name = "Roland", */
		/* .product_name = "OCTO-CAPTURE", */
		.ifnum = QUIRK_ANY_INTERFACE,
		.type = QUIRK_COMPOSITE,
		.data = (const struct snd_usb_audio_quirk[]) {
			{
				.ifnum = 0,
				.type = QUIRK_AUDIO_FIXED_ENDPOINT,
				.data = & (const struct audioformat) {
					.formats = SNDRV_PCM_FMTBIT_S32_LE,
					.channels = 10,
					.iface = 0,
					.altsetting = 1,
					.altset_idx = 1,
					.endpoint = 0x05,
					.ep_attr = 0x05,
					.rates = SNDRV_PCM_RATE_44100,
					.rate_min = 44100,
					.rate_max = 44100,
					.nr_rates = 1,
					.rate_table = (unsigned int[]) { 44100 }
				}
			},
			{
				.ifnum = 1,
				.type = QUIRK_AUDIO_FIXED_ENDPOINT,
				.data = & (const struct audioformat) {
					.formats = SNDRV_PCM_FMTBIT_S32_LE,
					.channels = 12,
					.iface = 1,
					.altsetting = 1,
					.altset_idx = 1,
					.endpoint = 0x85,
					.ep_attr = 0x25,
					.rates = SNDRV_PCM_RATE_44100,
					.rate_min = 44100,
					.rate_max = 44100,
					.nr_rates = 1,
					.rate_table = (unsigned int[]) { 44100 }
				}
			},
			{
				.ifnum = 2,
				.type = QUIRK_MIDI_FIXED_ENDPOINT,
				.data = & (const struct snd_usb_midi_endpoint_info) {
					.out_cables = 0x0001,
					.in_cables  = 0x0001
				}
			},
			{
				.ifnum = 3,
				.type = QUIRK_IGNORE_INTERFACE
			},
			{
				.ifnum = 4,
				.type = QUIRK_IGNORE_INTERFACE
			},
			{
				.ifnum = -1
			}
		}
	}
},
{
	/* only 44.1 kHz works at the moment */
	USB_DEVICE(0x0582, 0x012f),
	.driver_info = (unsigned long) & (const struct snd_usb_audio_quirk) {
		/* .vendor_name = "Roland", */
		/* .product_name = "QUAD-CAPTURE", */
		.ifnum = QUIRK_ANY_INTERFACE,
		.type = QUIRK_COMPOSITE,
		.data = (const struct snd_usb_audio_quirk[]) {
			{
				.ifnum = 0,
				.type = QUIRK_AUDIO_FIXED_ENDPOINT,
				.data = & (const struct audioformat) {
					.formats = SNDRV_PCM_FMTBIT_S32_LE,
					.channels = 4,
					.iface = 0,
					.altsetting = 1,
					.altset_idx = 1,
					.endpoint = 0x05,
					.ep_attr = 0x05,
					.rates = SNDRV_PCM_RATE_44100,
					.rate_min = 44100,
					.rate_max = 44100,
					.nr_rates = 1,
					.rate_table = (unsigned int[]) { 44100 }
				}
			},
			{
				.ifnum = 1,
				.type = QUIRK_AUDIO_FIXED_ENDPOINT,
				.data = & (const struct audioformat) {
					.formats = SNDRV_PCM_FMTBIT_S32_LE,
					.channels = 6,
					.iface = 1,
					.altsetting = 1,
					.altset_idx = 1,
					.endpoint = 0x85,
					.ep_attr = 0x25,
					.rates = SNDRV_PCM_RATE_44100,
					.rate_min = 44100,
					.rate_max = 44100,
					.nr_rates = 1,
					.rate_table = (unsigned int[]) { 44100 }
				}
			},
			{
				.ifnum = 2,
				.type = QUIRK_MIDI_FIXED_ENDPOINT,
				.data = & (const struct snd_usb_midi_endpoint_info) {
					.out_cables = 0x0001,
					.in_cables  = 0x0001
				}
			},
			{
				.ifnum = 3,
				.type = QUIRK_IGNORE_INTERFACE
			},
			{
				.ifnum = 4,
				.type = QUIRK_IGNORE_INTERFACE
			},
			{
				.ifnum = -1
			}
		}
	}
},
{
	USB_DEVICE(0x0582, 0x0159),
	.driver_info = (unsigned long) & (const struct snd_usb_audio_quirk) {
		/* .vendor_name = "Roland", */
		/* .product_name = "UA-22", */
		.ifnum = QUIRK_ANY_INTERFACE,
		.type = QUIRK_COMPOSITE,
		.data = (const struct snd_usb_audio_quirk[]) {
			{
				.ifnum = 0,
				.type = QUIRK_AUDIO_STANDARD_INTERFACE
			},
			{
				.ifnum = 1,
				.type = QUIRK_AUDIO_STANDARD_INTERFACE
			},
			{
				.ifnum = 2,
				.type = QUIRK_MIDI_FIXED_ENDPOINT,
				.data = & (const struct snd_usb_midi_endpoint_info) {
					.out_cables = 0x0001,
					.in_cables = 0x0001
				}
			},
			{
				.ifnum = -1
			}
		}
	}
},
/* this catches most recent vendor-specific Roland devices */
{
	.match_flags = USB_DEVICE_ID_MATCH_VENDOR |
	               USB_DEVICE_ID_MATCH_INT_CLASS,
	.idVendor = 0x0582,
	.bInterfaceClass = USB_CLASS_VENDOR_SPEC,
	.driver_info = (unsigned long) &(const struct snd_usb_audio_quirk) {
		.ifnum = QUIRK_ANY_INTERFACE,
		.type = QUIRK_AUTODETECT
	}
},

/* Guillemot devices */
{
	/*
	 * This is for the "Windows Edition" where the external MIDI ports are
	 * the only MIDI ports; the control data is reported through HID
	 * interfaces.  The "Macintosh Edition" has ID 0xd002 and uses standard
	 * compliant USB MIDI ports for external MIDI and controls.
	 */
	USB_DEVICE_VENDOR_SPEC(0x06f8, 0xb000),
	.driver_info = (unsigned long) & (const struct snd_usb_audio_quirk) {
		.vendor_name = "Hercules",
		.product_name = "DJ Console (WE)",
		.ifnum = 4,
		.type = QUIRK_MIDI_FIXED_ENDPOINT,
		.data = & (const struct snd_usb_midi_endpoint_info) {
			.out_cables = 0x0001,
			.in_cables = 0x0001
		}
	}
},

/* Midiman/M-Audio devices */
{
	USB_DEVICE_VENDOR_SPEC(0x0763, 0x1002),
	.driver_info = (unsigned long) & (const struct snd_usb_audio_quirk) {
		.vendor_name = "M-Audio",
		.product_name = "MidiSport 2x2",
		.ifnum = QUIRK_ANY_INTERFACE,
		.type = QUIRK_MIDI_MIDIMAN,
		.data = & (const struct snd_usb_midi_endpoint_info) {
			.out_cables = 0x0003,
			.in_cables  = 0x0003
		}
	}
},
{
	USB_DEVICE_VENDOR_SPEC(0x0763, 0x1011),
	.driver_info = (unsigned long) & (const struct snd_usb_audio_quirk) {
		.vendor_name = "M-Audio",
		.product_name = "MidiSport 1x1",
		.ifnum = QUIRK_ANY_INTERFACE,
		.type = QUIRK_MIDI_MIDIMAN,
		.data = & (const struct snd_usb_midi_endpoint_info) {
			.out_cables = 0x0001,
			.in_cables  = 0x0001
		}
	}
},
{
	USB_DEVICE_VENDOR_SPEC(0x0763, 0x1015),
	.driver_info = (unsigned long) & (const struct snd_usb_audio_quirk) {
		.vendor_name = "M-Audio",
		.product_name = "Keystation",
		.ifnum = QUIRK_ANY_INTERFACE,
		.type = QUIRK_MIDI_MIDIMAN,
		.data = & (const struct snd_usb_midi_endpoint_info) {
			.out_cables = 0x0001,
			.in_cables  = 0x0001
		}
	}
},
{
	USB_DEVICE_VENDOR_SPEC(0x0763, 0x1021),
	.driver_info = (unsigned long) & (const struct snd_usb_audio_quirk) {
		.vendor_name = "M-Audio",
		.product_name = "MidiSport 4x4",
		.ifnum = QUIRK_ANY_INTERFACE,
		.type = QUIRK_MIDI_MIDIMAN,
		.data = & (const struct snd_usb_midi_endpoint_info) {
			.out_cables = 0x000f,
			.in_cables  = 0x000f
		}
	}
},
{
	/*
	 * For hardware revision 1.05; in the later revisions (1.10 and
	 * 1.21), 0x1031 is the ID for the device without firmware.
	 * Thanks to Olaf Giesbrecht <Olaf_Giesbrecht@yahoo.de>
	 */
	USB_DEVICE_VER(0x0763, 0x1031, 0x0100, 0x0109),
	.driver_info = (unsigned long) & (const struct snd_usb_audio_quirk) {
		.vendor_name = "M-Audio",
		.product_name = "MidiSport 8x8",
		.ifnum = QUIRK_ANY_INTERFACE,
		.type = QUIRK_MIDI_MIDIMAN,
		.data = & (const struct snd_usb_midi_endpoint_info) {
			.out_cables = 0x01ff,
			.in_cables  = 0x01ff
		}
	}
},
{
	USB_DEVICE_VENDOR_SPEC(0x0763, 0x1033),
	.driver_info = (unsigned long) & (const struct snd_usb_audio_quirk) {
		.vendor_name = "M-Audio",
		.product_name = "MidiSport 8x8",
		.ifnum = QUIRK_ANY_INTERFACE,
		.type = QUIRK_MIDI_MIDIMAN,
		.data = & (const struct snd_usb_midi_endpoint_info) {
			.out_cables = 0x01ff,
			.in_cables  = 0x01ff
		}
	}
},
{
	USB_DEVICE_VENDOR_SPEC(0x0763, 0x1041),
	.driver_info = (unsigned long) & (const struct snd_usb_audio_quirk) {
		.vendor_name = "M-Audio",
		.product_name = "MidiSport 2x4",
		.ifnum = QUIRK_ANY_INTERFACE,
		.type = QUIRK_MIDI_MIDIMAN,
		.data = & (const struct snd_usb_midi_endpoint_info) {
			.out_cables = 0x000f,
			.in_cables  = 0x0003
		}
	}
},
{
	USB_DEVICE_VENDOR_SPEC(0x0763, 0x2001),
	.driver_info = (unsigned long) & (const struct snd_usb_audio_quirk) {
		.vendor_name = "M-Audio",
		.product_name = "Quattro",
		.ifnum = QUIRK_ANY_INTERFACE,
		.type = QUIRK_COMPOSITE,
		.data = & (const struct snd_usb_audio_quirk[]) {
			/*
			 * Interfaces 0-2 are "Windows-compatible", 16-bit only,
			 * and share endpoints with the other interfaces.
			 * Ignore them.  The other interfaces can do 24 bits,
			 * but captured samples are big-endian (see usbaudio.c).
			 */
			{
				.ifnum = 0,
				.type = QUIRK_IGNORE_INTERFACE
			},
			{
				.ifnum = 1,
				.type = QUIRK_IGNORE_INTERFACE
			},
			{
				.ifnum = 2,
				.type = QUIRK_IGNORE_INTERFACE
			},
			{
				.ifnum = 3,
				.type = QUIRK_IGNORE_INTERFACE
			},
			{
				.ifnum = 4,
				.type = QUIRK_AUDIO_STANDARD_INTERFACE
			},
			{
				.ifnum = 5,
				.type = QUIRK_AUDIO_STANDARD_INTERFACE
			},
			{
				.ifnum = 6,
				.type = QUIRK_IGNORE_INTERFACE
			},
			{
				.ifnum = 7,
				.type = QUIRK_AUDIO_STANDARD_INTERFACE
			},
			{
				.ifnum = 8,
				.type = QUIRK_AUDIO_STANDARD_INTERFACE
			},
			{
				.ifnum = 9,
				.type = QUIRK_MIDI_MIDIMAN,
				.data = & (const struct snd_usb_midi_endpoint_info) {
					.out_cables = 0x0001,
					.in_cables  = 0x0001
				}
			},
			{
				.ifnum = -1
			}
		}
	}
},
{
	USB_DEVICE_VENDOR_SPEC(0x0763, 0x2003),
	.driver_info = (unsigned long) & (const struct snd_usb_audio_quirk) {
		.vendor_name = "M-Audio",
		.product_name = "AudioPhile",
		.ifnum = 6,
		.type = QUIRK_MIDI_MIDIMAN,
		.data = & (const struct snd_usb_midi_endpoint_info) {
			.out_cables = 0x0001,
			.in_cables  = 0x0001
		}
	}
},
{
	USB_DEVICE_VENDOR_SPEC(0x0763, 0x2008),
	.driver_info = (unsigned long) & (const struct snd_usb_audio_quirk) {
		.vendor_name = "M-Audio",
		.product_name = "Ozone",
		.ifnum = 3,
		.type = QUIRK_MIDI_MIDIMAN,
		.data = & (const struct snd_usb_midi_endpoint_info) {
			.out_cables = 0x0001,
			.in_cables  = 0x0001
		}
	}
},
{
	USB_DEVICE_VENDOR_SPEC(0x0763, 0x200d),
	.driver_info = (unsigned long) & (const struct snd_usb_audio_quirk) {
		.vendor_name = "M-Audio",
		.product_name = "OmniStudio",
		.ifnum = QUIRK_ANY_INTERFACE,
		.type = QUIRK_COMPOSITE,
		.data = & (const struct snd_usb_audio_quirk[]) {
			{
				.ifnum = 0,
				.type = QUIRK_IGNORE_INTERFACE
			},
			{
				.ifnum = 1,
				.type = QUIRK_IGNORE_INTERFACE
			},
			{
				.ifnum = 2,
				.type = QUIRK_IGNORE_INTERFACE
			},
			{
				.ifnum = 3,
				.type = QUIRK_IGNORE_INTERFACE
			},
			{
				.ifnum = 4,
				.type = QUIRK_AUDIO_STANDARD_INTERFACE
			},
			{
				.ifnum = 5,
				.type = QUIRK_AUDIO_STANDARD_INTERFACE
			},
			{
				.ifnum = 6,
				.type = QUIRK_IGNORE_INTERFACE
			},
			{
				.ifnum = 7,
				.type = QUIRK_AUDIO_STANDARD_INTERFACE
			},
			{
				.ifnum = 8,
				.type = QUIRK_AUDIO_STANDARD_INTERFACE
			},
			{
				.ifnum = 9,
				.type = QUIRK_MIDI_MIDIMAN,
				.data = & (const struct snd_usb_midi_endpoint_info) {
					.out_cables = 0x0001,
					.in_cables  = 0x0001
				}
			},
			{
				.ifnum = -1
			}
		}
	}
},
{
	USB_DEVICE(0x0763, 0x2019),
	.driver_info = (unsigned long) & (const struct snd_usb_audio_quirk) {
		/* .vendor_name = "M-Audio", */
		/* .product_name = "Ozone Academic", */
		.ifnum = QUIRK_ANY_INTERFACE,
		.type = QUIRK_COMPOSITE,
		.data = & (const struct snd_usb_audio_quirk[]) {
			{
				.ifnum = 0,
				.type = QUIRK_AUDIO_STANDARD_INTERFACE
			},
			{
				.ifnum = 1,
				.type = QUIRK_AUDIO_STANDARD_INTERFACE
			},
			{
				.ifnum = 2,
				.type = QUIRK_AUDIO_STANDARD_INTERFACE
			},
			{
				.ifnum = 3,
				.type = QUIRK_MIDI_MIDIMAN,
				.data = & (const struct snd_usb_midi_endpoint_info) {
					.out_cables = 0x0001,
					.in_cables  = 0x0001
				}
			},
			{
				.ifnum = -1
			}
		}
	}
},
{
	USB_DEVICE_VENDOR_SPEC(0x0763, 0x2030),
	.driver_info = (unsigned long) &(const struct snd_usb_audio_quirk) {
		/* .vendor_name = "M-Audio", */
		/* .product_name = "Fast Track C400", */
		.ifnum = QUIRK_ANY_INTERFACE,
		.type = QUIRK_COMPOSITE,
		.data = &(const struct snd_usb_audio_quirk[]) {
			{
				.ifnum = 1,
				.type = QUIRK_AUDIO_STANDARD_MIXER,
			},
			/* Playback */
			{
				.ifnum = 2,
				.type = QUIRK_AUDIO_FIXED_ENDPOINT,
				.data = &(const struct audioformat) {
					.formats = SNDRV_PCM_FMTBIT_S24_3LE,
					.channels = 6,
					.iface = 2,
					.altsetting = 1,
					.altset_idx = 1,
					.attributes = UAC_EP_CS_ATTR_SAMPLE_RATE,
					.endpoint = 0x01,
					.ep_attr = 0x09,
					.rates = SNDRV_PCM_RATE_44100 |
						 SNDRV_PCM_RATE_48000 |
						 SNDRV_PCM_RATE_88200 |
						 SNDRV_PCM_RATE_96000,
					.rate_min = 44100,
					.rate_max = 96000,
					.nr_rates = 4,
					.rate_table = (unsigned int[]) {
							44100, 48000, 88200, 96000
					},
					.clock = 0x80,
				}
			},
			/* Capture */
			{
				.ifnum = 3,
				.type = QUIRK_AUDIO_FIXED_ENDPOINT,
				.data = &(const struct audioformat) {
					.formats = SNDRV_PCM_FMTBIT_S24_3LE,
					.channels = 4,
					.iface = 3,
					.altsetting = 1,
					.altset_idx = 1,
					.attributes = UAC_EP_CS_ATTR_SAMPLE_RATE,
					.endpoint = 0x81,
					.ep_attr = 0x05,
					.rates = SNDRV_PCM_RATE_44100 |
						 SNDRV_PCM_RATE_48000 |
						 SNDRV_PCM_RATE_88200 |
						 SNDRV_PCM_RATE_96000,
					.rate_min = 44100,
					.rate_max = 96000,
					.nr_rates = 4,
					.rate_table = (unsigned int[]) {
						44100, 48000, 88200, 96000
					},
					.clock = 0x80,
				}
			},
			/* MIDI */
			{
				.ifnum = -1 /* Interface = 4 */
			}
		}
	}
},
{
	USB_DEVICE_VENDOR_SPEC(0x0763, 0x2031),
	.driver_info = (unsigned long) &(const struct snd_usb_audio_quirk) {
		/* .vendor_name = "M-Audio", */
		/* .product_name = "Fast Track C600", */
		.ifnum = QUIRK_ANY_INTERFACE,
		.type = QUIRK_COMPOSITE,
		.data = &(const struct snd_usb_audio_quirk[]) {
			{
				.ifnum = 1,
				.type = QUIRK_AUDIO_STANDARD_MIXER,
			},
			/* Playback */
			{
				.ifnum = 2,
				.type = QUIRK_AUDIO_FIXED_ENDPOINT,
				.data = &(const struct audioformat) {
					.formats = SNDRV_PCM_FMTBIT_S24_3LE,
					.channels = 8,
					.iface = 2,
					.altsetting = 1,
					.altset_idx = 1,
					.attributes = UAC_EP_CS_ATTR_SAMPLE_RATE,
					.endpoint = 0x01,
					.ep_attr = 0x09,
					.rates = SNDRV_PCM_RATE_44100 |
						 SNDRV_PCM_RATE_48000 |
						 SNDRV_PCM_RATE_88200 |
						 SNDRV_PCM_RATE_96000,
					.rate_min = 44100,
					.rate_max = 96000,
					.nr_rates = 4,
					.rate_table = (unsigned int[]) {
							44100, 48000, 88200, 96000
					},
					.clock = 0x80,
				}
			},
			/* Capture */
			{
				.ifnum = 3,
				.type = QUIRK_AUDIO_FIXED_ENDPOINT,
				.data = &(const struct audioformat) {
					.formats = SNDRV_PCM_FMTBIT_S24_3LE,
					.channels = 6,
					.iface = 3,
					.altsetting = 1,
					.altset_idx = 1,
					.attributes = UAC_EP_CS_ATTR_SAMPLE_RATE,
					.endpoint = 0x81,
					.ep_attr = 0x05,
					.rates = SNDRV_PCM_RATE_44100 |
						 SNDRV_PCM_RATE_48000 |
						 SNDRV_PCM_RATE_88200 |
						 SNDRV_PCM_RATE_96000,
					.rate_min = 44100,
					.rate_max = 96000,
					.nr_rates = 4,
					.rate_table = (unsigned int[]) {
						44100, 48000, 88200, 96000
					},
					.clock = 0x80,
				}
			},
			/* MIDI */
			{
				.ifnum = -1 /* Interface = 4 */
			}
		}
	}
},
{
	USB_DEVICE_VENDOR_SPEC(0x0763, 0x2080),
	.driver_info = (unsigned long) & (const struct snd_usb_audio_quirk) {
		/* .vendor_name = "M-Audio", */
		/* .product_name = "Fast Track Ultra", */
		.ifnum = QUIRK_ANY_INTERFACE,
		.type = QUIRK_COMPOSITE,
		.data = & (const struct snd_usb_audio_quirk[]) {
			{
				.ifnum = 0,
				.type = QUIRK_AUDIO_STANDARD_MIXER,
			},
			{
				.ifnum = 1,
				.type = QUIRK_AUDIO_FIXED_ENDPOINT,
				.data = & (const struct audioformat) {
					.formats = SNDRV_PCM_FMTBIT_S24_3LE,
					.channels = 8,
					.iface = 1,
					.altsetting = 1,
					.altset_idx = 1,
					.attributes = UAC_EP_CS_ATTR_SAMPLE_RATE,
					.endpoint = 0x01,
					.ep_attr = 0x09,
					.rates = SNDRV_PCM_RATE_44100 |
						 SNDRV_PCM_RATE_48000 |
						 SNDRV_PCM_RATE_88200 |
						 SNDRV_PCM_RATE_96000,
					.rate_min = 44100,
					.rate_max = 96000,
					.nr_rates = 4,
					.rate_table = (unsigned int[]) {
						44100, 48000, 88200, 96000
					}
				}
			},
			{
				.ifnum = 2,
				.type = QUIRK_AUDIO_FIXED_ENDPOINT,
				.data = & (const struct audioformat) {
					.formats = SNDRV_PCM_FMTBIT_S24_3LE,
					.channels = 8,
					.iface = 2,
					.altsetting = 1,
					.altset_idx = 1,
					.attributes = UAC_EP_CS_ATTR_SAMPLE_RATE,
					.endpoint = 0x81,
					.ep_attr = 0x05,
					.rates = SNDRV_PCM_RATE_44100 |
						 SNDRV_PCM_RATE_48000 |
						 SNDRV_PCM_RATE_88200 |
						 SNDRV_PCM_RATE_96000,
					.rate_min = 44100,
					.rate_max = 96000,
					.nr_rates = 4,
					.rate_table = (unsigned int[]) {
						44100, 48000, 88200, 96000
					}
				}
			},
			/* interface 3 (MIDI) is standard compliant */
			{
				.ifnum = -1
			}
		}
	}
},
{
	USB_DEVICE_VENDOR_SPEC(0x0763, 0x2081),
	.driver_info = (unsigned long) & (const struct snd_usb_audio_quirk) {
		/* .vendor_name = "M-Audio", */
		/* .product_name = "Fast Track Ultra 8R", */
		.ifnum = QUIRK_ANY_INTERFACE,
		.type = QUIRK_COMPOSITE,
		.data = & (const struct snd_usb_audio_quirk[]) {
			{
				.ifnum = 0,
				.type = QUIRK_AUDIO_STANDARD_MIXER,
			},
			{
				.ifnum = 1,
				.type = QUIRK_AUDIO_FIXED_ENDPOINT,
				.data = & (const struct audioformat) {
					.formats = SNDRV_PCM_FMTBIT_S24_3LE,
					.channels = 8,
					.iface = 1,
					.altsetting = 1,
					.altset_idx = 1,
					.attributes = UAC_EP_CS_ATTR_SAMPLE_RATE,
					.endpoint = 0x01,
					.ep_attr = 0x09,
					.rates = SNDRV_PCM_RATE_44100 |
						 SNDRV_PCM_RATE_48000 |
						 SNDRV_PCM_RATE_88200 |
						 SNDRV_PCM_RATE_96000,
					.rate_min = 44100,
					.rate_max = 96000,
					.nr_rates = 4,
					.rate_table = (unsigned int[]) {
							44100, 48000, 88200, 96000
					}
				}
			},
			{
				.ifnum = 2,
				.type = QUIRK_AUDIO_FIXED_ENDPOINT,
				.data = & (const struct audioformat) {
					.formats = SNDRV_PCM_FMTBIT_S24_3LE,
					.channels = 8,
					.iface = 2,
					.altsetting = 1,
					.altset_idx = 1,
					.attributes = UAC_EP_CS_ATTR_SAMPLE_RATE,
					.endpoint = 0x81,
					.ep_attr = 0x05,
					.rates = SNDRV_PCM_RATE_44100 |
						 SNDRV_PCM_RATE_48000 |
						 SNDRV_PCM_RATE_88200 |
						 SNDRV_PCM_RATE_96000,
					.rate_min = 44100,
					.rate_max = 96000,
					.nr_rates = 4,
					.rate_table = (unsigned int[]) {
						44100, 48000, 88200, 96000
					}
				}
			},
			/* interface 3 (MIDI) is standard compliant */
			{
				.ifnum = -1
			}
		}
	}
},

/* Casio devices */
{
	USB_DEVICE(0x07cf, 0x6801),
	.driver_info = (unsigned long) & (const struct snd_usb_audio_quirk) {
		.vendor_name = "Casio",
		.product_name = "PL-40R",
		.ifnum = 0,
		.type = QUIRK_MIDI_YAMAHA
	}
},
{
	/* this ID is used by several devices without a product ID */
	USB_DEVICE(0x07cf, 0x6802),
	.driver_info = (unsigned long) & (const struct snd_usb_audio_quirk) {
		.vendor_name = "Casio",
		.product_name = "Keyboard",
		.ifnum = 0,
		.type = QUIRK_MIDI_YAMAHA
	}
},

/* Mark of the Unicorn devices */
{
	/* thanks to Robert A. Lerche <ral 'at' msbit.com> */
	.match_flags = USB_DEVICE_ID_MATCH_VENDOR |
		       USB_DEVICE_ID_MATCH_PRODUCT |
		       USB_DEVICE_ID_MATCH_DEV_SUBCLASS,
	.idVendor = 0x07fd,
	.idProduct = 0x0001,
	.bDeviceSubClass = 2,
	.driver_info = (unsigned long) & (const struct snd_usb_audio_quirk) {
		.vendor_name = "MOTU",
		.product_name = "Fastlane",
		.ifnum = QUIRK_ANY_INTERFACE,
		.type = QUIRK_COMPOSITE,
		.data = & (const struct snd_usb_audio_quirk[]) {
			{
				.ifnum = 0,
				.type = QUIRK_MIDI_RAW_BYTES
			},
			{
				.ifnum = 1,
				.type = QUIRK_IGNORE_INTERFACE
			},
			{
				.ifnum = -1
			}
		}
	}
},

/* Emagic devices */
{
	USB_DEVICE(0x086a, 0x0001),
	.driver_info = (unsigned long) & (const struct snd_usb_audio_quirk) {
		.vendor_name = "Emagic",
		.product_name = "Unitor8",
		.ifnum = 2,
		.type = QUIRK_MIDI_EMAGIC,
		.data = & (const struct snd_usb_midi_endpoint_info) {
			.out_cables = 0x80ff,
			.in_cables  = 0x80ff
		}
	}
},
{
	USB_DEVICE(0x086a, 0x0002),
	.driver_info = (unsigned long) & (const struct snd_usb_audio_quirk) {
		.vendor_name = "Emagic",
		/* .product_name = "AMT8", */
		.ifnum = 2,
		.type = QUIRK_MIDI_EMAGIC,
		.data = & (const struct snd_usb_midi_endpoint_info) {
			.out_cables = 0x80ff,
			.in_cables  = 0x80ff
		}
	}
},
{
	USB_DEVICE(0x086a, 0x0003),
	.driver_info = (unsigned long) & (const struct snd_usb_audio_quirk) {
		.vendor_name = "Emagic",
		/* .product_name = "MT4", */
		.ifnum = 2,
		.type = QUIRK_MIDI_EMAGIC,
		.data = & (const struct snd_usb_midi_endpoint_info) {
			.out_cables = 0x800f,
			.in_cables  = 0x8003
		}
	}
},

/* KORG devices */
{
	USB_DEVICE_VENDOR_SPEC(0x0944, 0x0200),
	.driver_info = (unsigned long) & (const struct snd_usb_audio_quirk) {
		.vendor_name = "KORG, Inc.",
		/* .product_name = "PANDORA PX5D", */
		.ifnum = 3,
		.type = QUIRK_MIDI_STANDARD_INTERFACE,
	}
},

{
	USB_DEVICE_VENDOR_SPEC(0x0944, 0x0201),
	.driver_info = (unsigned long) & (const struct snd_usb_audio_quirk) {
		.vendor_name = "KORG, Inc.",
		/* .product_name = "ToneLab ST", */
		.ifnum = 3,
		.type = QUIRK_MIDI_STANDARD_INTERFACE,
	}
},

/* AKAI devices */
{
	USB_DEVICE(0x09e8, 0x0062),
	.driver_info = (unsigned long) & (const struct snd_usb_audio_quirk) {
		.vendor_name = "AKAI",
		.product_name = "MPD16",
		.ifnum = 0,
		.type = QUIRK_MIDI_AKAI,
	}
},

{
	/* Akai MPC Element */
	USB_DEVICE(0x09e8, 0x0021),
	.driver_info = (unsigned long) & (const struct snd_usb_audio_quirk) {
		.ifnum = QUIRK_ANY_INTERFACE,
		.type = QUIRK_COMPOSITE,
		.data = & (const struct snd_usb_audio_quirk[]) {
			{
				.ifnum = 0,
				.type = QUIRK_IGNORE_INTERFACE
			},
			{
				.ifnum = 1,
				.type = QUIRK_MIDI_STANDARD_INTERFACE
			},
			{
				.ifnum = -1
			}
		}
	}
},

/* Steinberg devices */
{
	/* Steinberg MI2 */
	USB_DEVICE_VENDOR_SPEC(0x0a4e, 0x2040),
	.driver_info = (unsigned long) & (const struct snd_usb_audio_quirk) {
		.ifnum = QUIRK_ANY_INTERFACE,
		.type = QUIRK_COMPOSITE,
		.data = & (const struct snd_usb_audio_quirk[]) {
			{
				.ifnum = 0,
				.type = QUIRK_AUDIO_STANDARD_INTERFACE
			},
			{
				.ifnum = 1,
				.type = QUIRK_AUDIO_STANDARD_INTERFACE
			},
			{
				.ifnum = 2,
				.type = QUIRK_AUDIO_STANDARD_INTERFACE
			},
			{
				.ifnum = 3,
				.type = QUIRK_MIDI_FIXED_ENDPOINT,
				.data = &(const struct snd_usb_midi_endpoint_info) {
					.out_cables = 0x0001,
					.in_cables  = 0x0001
				}
			},
			{
				.ifnum = -1
			}
		}
	}
},
{
	/* Steinberg MI4 */
	USB_DEVICE_VENDOR_SPEC(0x0a4e, 0x4040),
	.driver_info = (unsigned long) & (const struct snd_usb_audio_quirk) {
		.ifnum = QUIRK_ANY_INTERFACE,
		.type = QUIRK_COMPOSITE,
		.data = & (const struct snd_usb_audio_quirk[]) {
			{
				.ifnum = 0,
				.type = QUIRK_AUDIO_STANDARD_INTERFACE
			},
			{
				.ifnum = 1,
				.type = QUIRK_AUDIO_STANDARD_INTERFACE
			},
			{
				.ifnum = 2,
				.type = QUIRK_AUDIO_STANDARD_INTERFACE
			},
			{
				.ifnum = 3,
				.type = QUIRK_MIDI_FIXED_ENDPOINT,
				.data = &(const struct snd_usb_midi_endpoint_info) {
					.out_cables = 0x0001,
					.in_cables  = 0x0001
				}
			},
			{
				.ifnum = -1
			}
		}
	}
},

/* TerraTec devices */
{
	USB_DEVICE_VENDOR_SPEC(0x0ccd, 0x0012),
	.driver_info = (unsigned long) & (const struct snd_usb_audio_quirk) {
		.vendor_name = "TerraTec",
		.product_name = "PHASE 26",
		.ifnum = 3,
		.type = QUIRK_MIDI_STANDARD_INTERFACE
	}
},
{
	USB_DEVICE_VENDOR_SPEC(0x0ccd, 0x0013),
	.driver_info = (unsigned long) & (const struct snd_usb_audio_quirk) {
		.vendor_name = "TerraTec",
		.product_name = "PHASE 26",
		.ifnum = 3,
		.type = QUIRK_MIDI_STANDARD_INTERFACE
	}
},
{
	USB_DEVICE_VENDOR_SPEC(0x0ccd, 0x0014),
	.driver_info = (unsigned long) & (const struct snd_usb_audio_quirk) {
		.vendor_name = "TerraTec",
		.product_name = "PHASE 26",
		.ifnum = 3,
		.type = QUIRK_MIDI_STANDARD_INTERFACE
	}
},
{
	USB_DEVICE(0x0ccd, 0x0035),
	.driver_info = (unsigned long) & (const struct snd_usb_audio_quirk) {
		.vendor_name = "Miditech",
		.product_name = "Play'n Roll",
		.ifnum = 0,
		.type = QUIRK_MIDI_CME
	}
},

/* Novation EMS devices */
{
	USB_DEVICE_VENDOR_SPEC(0x1235, 0x0001),
	.driver_info = (unsigned long) & (const struct snd_usb_audio_quirk) {
		.vendor_name = "Novation",
		.product_name = "ReMOTE Audio/XStation",
		.ifnum = 4,
		.type = QUIRK_MIDI_NOVATION
	}
},
{
	USB_DEVICE_VENDOR_SPEC(0x1235, 0x0002),
	.driver_info = (unsigned long) & (const struct snd_usb_audio_quirk) {
		.vendor_name = "Novation",
		.product_name = "Speedio",
		.ifnum = 3,
		.type = QUIRK_MIDI_NOVATION
	}
},
{
	USB_DEVICE(0x1235, 0x000a),
	.driver_info = (unsigned long) & (const struct snd_usb_audio_quirk) {
		/* .vendor_name = "Novation", */
		/* .product_name = "Nocturn", */
		.ifnum = 0,
		.type = QUIRK_MIDI_RAW_BYTES
	}
},
{
	USB_DEVICE(0x1235, 0x000e),
	.driver_info = (unsigned long) & (const struct snd_usb_audio_quirk) {
		/* .vendor_name = "Novation", */
		/* .product_name = "Launchpad", */
		.ifnum = 0,
		.type = QUIRK_MIDI_RAW_BYTES
	}
},
{
	USB_DEVICE(0x1235, 0x0010),
	.driver_info = (unsigned long) &(const struct snd_usb_audio_quirk) {
		.vendor_name = "Focusrite",
		.product_name = "Saffire 6 USB",
		.ifnum = QUIRK_ANY_INTERFACE,
		.type = QUIRK_COMPOSITE,
		.data = (const struct snd_usb_audio_quirk[]) {
			{
				.ifnum = 0,
				.type = QUIRK_AUDIO_STANDARD_MIXER,
			},
			{
				.ifnum = 0,
				.type = QUIRK_AUDIO_FIXED_ENDPOINT,
				.data = &(const struct audioformat) {
					.formats = SNDRV_PCM_FMTBIT_S24_3LE,
					.channels = 4,
					.iface = 0,
					.altsetting = 1,
					.altset_idx = 1,
					.attributes = UAC_EP_CS_ATTR_SAMPLE_RATE,
					.endpoint = 0x01,
					.ep_attr = USB_ENDPOINT_XFER_ISOC,
					.datainterval = 1,
					.maxpacksize = 0x024c,
					.rates = SNDRV_PCM_RATE_44100 |
						 SNDRV_PCM_RATE_48000,
					.rate_min = 44100,
					.rate_max = 48000,
					.nr_rates = 2,
					.rate_table = (unsigned int[]) {
						44100, 48000
					}
				}
			},
			{
				.ifnum = 0,
				.type = QUIRK_AUDIO_FIXED_ENDPOINT,
				.data = &(const struct audioformat) {
					.formats = SNDRV_PCM_FMTBIT_S24_3LE,
					.channels = 2,
					.iface = 0,
					.altsetting = 1,
					.altset_idx = 1,
					.attributes = 0,
					.endpoint = 0x82,
					.ep_attr = USB_ENDPOINT_XFER_ISOC,
					.datainterval = 1,
					.maxpacksize = 0x0126,
					.rates = SNDRV_PCM_RATE_44100 |
						 SNDRV_PCM_RATE_48000,
					.rate_min = 44100,
					.rate_max = 48000,
					.nr_rates = 2,
					.rate_table = (unsigned int[]) {
						44100, 48000
					}
				}
			},
			{
				.ifnum = 1,
				.type = QUIRK_MIDI_RAW_BYTES
			},
			{
				.ifnum = -1
			}
		}
	}
},
{
	USB_DEVICE(0x1235, 0x0018),
	.driver_info = (unsigned long) & (const struct snd_usb_audio_quirk) {
		.vendor_name = "Novation",
		.product_name = "Twitch",
		.ifnum = QUIRK_ANY_INTERFACE,
		.type = QUIRK_COMPOSITE,
		.data = (const struct snd_usb_audio_quirk[]) {
			{
				.ifnum = 0,
				.type = QUIRK_AUDIO_FIXED_ENDPOINT,
				.data = & (const struct audioformat) {
					.formats = SNDRV_PCM_FMTBIT_S24_3LE,
					.channels = 4,
					.iface = 0,
					.altsetting = 1,
					.altset_idx = 1,
					.attributes = UAC_EP_CS_ATTR_SAMPLE_RATE,
					.endpoint = 0x01,
					.ep_attr = USB_ENDPOINT_XFER_ISOC,
					.rates = SNDRV_PCM_RATE_44100 |
						 SNDRV_PCM_RATE_48000,
					.rate_min = 44100,
					.rate_max = 48000,
					.nr_rates = 2,
					.rate_table = (unsigned int[]) {
						44100, 48000
					}
				}
			},
			{
				.ifnum = 1,
				.type = QUIRK_MIDI_RAW_BYTES
			},
			{
				.ifnum = -1
			}
		}
	}
},
{
	USB_DEVICE_VENDOR_SPEC(0x1235, 0x4661),
	.driver_info = (unsigned long) & (const struct snd_usb_audio_quirk) {
		.vendor_name = "Novation",
		.product_name = "ReMOTE25",
		.ifnum = 0,
		.type = QUIRK_MIDI_NOVATION
	}
},

/* Access Music devices */
{
	/* VirusTI Desktop */
	USB_DEVICE_VENDOR_SPEC(0x133e, 0x0815),
	.driver_info = (unsigned long) &(const struct snd_usb_audio_quirk) {
		.ifnum = QUIRK_ANY_INTERFACE,
		.type = QUIRK_COMPOSITE,
		.data = &(const struct snd_usb_audio_quirk[]) {
			{
				.ifnum = 3,
				.type = QUIRK_MIDI_FIXED_ENDPOINT,
				.data = &(const struct snd_usb_midi_endpoint_info) {
					.out_cables = 0x0003,
					.in_cables  = 0x0003
				}
			},
			{
				.ifnum = 4,
				.type = QUIRK_IGNORE_INTERFACE
			},
			{
				.ifnum = -1
			}
		}
	}
},

/* Lenovo ThinkStation P620 Rear Line-in, Line-out and Microphone */
{
	USB_DEVICE(0x17aa, 0x1046),
	.driver_info = (unsigned long) & (const struct snd_usb_audio_quirk) {
		.ifnum = QUIRK_ANY_INTERFACE,
		.type = QUIRK_SETUP_DISABLE_AUTOSUSPEND
	}
},
/* Lenovo ThinkStation P620 Internal Speaker + Front Headset */
{
	USB_DEVICE(0x17aa, 0x104d),
	.driver_info = (unsigned long) & (const struct snd_usb_audio_quirk) {
		.ifnum = QUIRK_ANY_INTERFACE,
		.type = QUIRK_SETUP_DISABLE_AUTOSUSPEND
	}
},

/* Native Instruments MK2 series */
{
	/* Komplete Audio 6 */
	.match_flags = USB_DEVICE_ID_MATCH_DEVICE,
	.idVendor = 0x17cc,
	.idProduct = 0x1000,
},
{
	/* Traktor Audio 6 */
	.match_flags = USB_DEVICE_ID_MATCH_DEVICE,
	.idVendor = 0x17cc,
	.idProduct = 0x1010,
},
{
	/* Traktor Audio 10 */
	.match_flags = USB_DEVICE_ID_MATCH_DEVICE,
	.idVendor = 0x17cc,
	.idProduct = 0x1020,
},

/* QinHeng devices */
{
	USB_DEVICE(0x1a86, 0x752d),
	.driver_info = (unsigned long) &(const struct snd_usb_audio_quirk) {
		.vendor_name = "QinHeng",
		.product_name = "CH345",
		.ifnum = 1,
		.type = QUIRK_MIDI_CH345
	}
},

/* KeithMcMillen Stringport */
{ USB_DEVICE(0x1f38, 0x0001) }, /* FIXME: should be more restrictive matching */

/* Miditech devices */
{
	USB_DEVICE(0x4752, 0x0011),
	.driver_info = (unsigned long) & (const struct snd_usb_audio_quirk) {
		.vendor_name = "Miditech",
		.product_name = "Midistart-2",
		.ifnum = 0,
		.type = QUIRK_MIDI_CME
	}
},

/* Central Music devices */
{
	/* this ID used by both Miditech MidiStudio-2 and CME UF-x */
	USB_DEVICE(0x7104, 0x2202),
	.driver_info = (unsigned long) & (const struct snd_usb_audio_quirk) {
		.ifnum = 0,
		.type = QUIRK_MIDI_CME
	}
},

/*
 * Auvitek au0828 devices with audio interface.
 * This should be kept in sync with drivers/media/usb/au0828/au0828-cards.c
 * Please notice that some drivers are DVB only, and don't need to be
 * here. That's the case, for example, of DVICO_FUSIONHDTV7.
 */

#define AU0828_DEVICE(vid, pid, vname, pname) { \
	USB_AUDIO_DEVICE(vid, pid), \
	.driver_info = (unsigned long) &(const struct snd_usb_audio_quirk) { \
		.vendor_name = vname, \
		.product_name = pname, \
		.ifnum = QUIRK_ANY_INTERFACE, \
		.type = QUIRK_AUDIO_ALIGN_TRANSFER, \
		.shares_media_device = 1, \
	} \
}

AU0828_DEVICE(0x2040, 0x7200, "Hauppauge", "HVR-950Q"),
AU0828_DEVICE(0x2040, 0x7240, "Hauppauge", "HVR-850"),
AU0828_DEVICE(0x2040, 0x7210, "Hauppauge", "HVR-950Q"),
AU0828_DEVICE(0x2040, 0x7217, "Hauppauge", "HVR-950Q"),
AU0828_DEVICE(0x2040, 0x721b, "Hauppauge", "HVR-950Q"),
AU0828_DEVICE(0x2040, 0x721e, "Hauppauge", "HVR-950Q"),
AU0828_DEVICE(0x2040, 0x721f, "Hauppauge", "HVR-950Q"),
AU0828_DEVICE(0x2040, 0x7280, "Hauppauge", "HVR-950Q"),
AU0828_DEVICE(0x0fd9, 0x0008, "Hauppauge", "HVR-950Q"),
AU0828_DEVICE(0x2040, 0x7201, "Hauppauge", "HVR-950Q-MXL"),
AU0828_DEVICE(0x2040, 0x7211, "Hauppauge", "HVR-950Q-MXL"),
AU0828_DEVICE(0x2040, 0x7281, "Hauppauge", "HVR-950Q-MXL"),
AU0828_DEVICE(0x05e1, 0x0480, "Hauppauge", "Woodbury"),
AU0828_DEVICE(0x2040, 0x8200, "Hauppauge", "Woodbury"),
AU0828_DEVICE(0x2040, 0x7260, "Hauppauge", "HVR-950Q"),
AU0828_DEVICE(0x2040, 0x7213, "Hauppauge", "HVR-950Q"),
AU0828_DEVICE(0x2040, 0x7270, "Hauppauge", "HVR-950Q"),

/* Syntek STK1160 */
{
	USB_AUDIO_DEVICE(0x05e1, 0x0408),
	.driver_info = (unsigned long) &(const struct snd_usb_audio_quirk) {
		.vendor_name = "Syntek",
		.product_name = "STK1160",
		.ifnum = QUIRK_ANY_INTERFACE,
		.type = QUIRK_AUDIO_ALIGN_TRANSFER
	}
},

/* Digidesign Mbox */
{
	/* Thanks to Clemens Ladisch <clemens@ladisch.de> */
	USB_DEVICE(0x0dba, 0x1000),
	.driver_info = (unsigned long) &(const struct snd_usb_audio_quirk) {
		.vendor_name = "Digidesign",
		.product_name = "MBox",
		.ifnum = QUIRK_ANY_INTERFACE,
		.type = QUIRK_COMPOSITE,
		.data = (const struct snd_usb_audio_quirk[]){
			{
				.ifnum = 0,
				.type = QUIRK_AUDIO_STANDARD_MIXER,
			},
			{
				.ifnum = 1,
				.type = QUIRK_AUDIO_FIXED_ENDPOINT,
				.data = &(const struct audioformat) {
					.formats = SNDRV_PCM_FMTBIT_S24_3BE,
					.channels = 2,
					.iface = 1,
					.altsetting = 1,
					.altset_idx = 1,
					.attributes = 0x4,
					.endpoint = 0x02,
					.ep_attr = USB_ENDPOINT_XFER_ISOC |
						USB_ENDPOINT_SYNC_SYNC,
					.maxpacksize = 0x130,
					.rates = SNDRV_PCM_RATE_48000,
					.rate_min = 48000,
					.rate_max = 48000,
					.nr_rates = 1,
					.rate_table = (unsigned int[]) {
						48000
					}
				}
			},
			{
				.ifnum = 1,
				.type = QUIRK_AUDIO_FIXED_ENDPOINT,
				.data = &(const struct audioformat) {
					.formats = SNDRV_PCM_FMTBIT_S24_3BE,
					.channels = 2,
					.iface = 1,
					.altsetting = 1,
					.altset_idx = 1,
					.attributes = 0x4,
					.endpoint = 0x81,
					.ep_attr = USB_ENDPOINT_XFER_ISOC |
						USB_ENDPOINT_SYNC_ASYNC,
					.maxpacksize = 0x130,
					.rates = SNDRV_PCM_RATE_48000,
					.rate_min = 48000,
					.rate_max = 48000,
					.nr_rates = 1,
					.rate_table = (unsigned int[]) {
						48000
					}
				}
			},
			{
				.ifnum = -1
			}
		}
	}
},

/* DIGIDESIGN MBOX 2 */
{
	USB_DEVICE(0x0dba, 0x3000),
	.driver_info = (unsigned long) &(const struct snd_usb_audio_quirk) {
		.vendor_name = "Digidesign",
		.product_name = "Mbox 2",
		.ifnum = QUIRK_ANY_INTERFACE,
		.type = QUIRK_COMPOSITE,
		.data = (const struct snd_usb_audio_quirk[]) {
			{
				.ifnum = 0,
				.type = QUIRK_IGNORE_INTERFACE
			},
			{
				.ifnum = 1,
				.type = QUIRK_IGNORE_INTERFACE
			},
			{
				.ifnum = 2,
				.type = QUIRK_AUDIO_FIXED_ENDPOINT,
				.data = &(const struct audioformat) {
					.formats = SNDRV_PCM_FMTBIT_S24_3BE,
					.channels = 2,
					.iface = 2,
					.altsetting = 2,
					.altset_idx = 1,
					.attributes = 0x00,
					.endpoint = 0x03,
					.ep_attr = USB_ENDPOINT_SYNC_ASYNC,
					.rates = SNDRV_PCM_RATE_48000,
					.rate_min = 48000,
					.rate_max = 48000,
					.nr_rates = 1,
					.rate_table = (unsigned int[]) {
						48000
					}
				}
			},
			{
				.ifnum = 3,
				.type = QUIRK_IGNORE_INTERFACE
			},
			{
				.ifnum = 4,
				.type = QUIRK_AUDIO_FIXED_ENDPOINT,
				.data = &(const struct audioformat) {
				.formats = SNDRV_PCM_FMTBIT_S24_3BE,
					.channels = 2,
					.iface = 4,
					.altsetting = 2,
					.altset_idx = 1,
					.attributes = UAC_EP_CS_ATTR_SAMPLE_RATE,
					.endpoint = 0x85,
					.ep_attr = USB_ENDPOINT_SYNC_SYNC,
					.rates = SNDRV_PCM_RATE_48000,
					.rate_min = 48000,
					.rate_max = 48000,
					.nr_rates = 1,
					.rate_table = (unsigned int[]) {
						48000
					}
				}
			},
			{
				.ifnum = 5,
				.type = QUIRK_IGNORE_INTERFACE
			},
			{
				.ifnum = 6,
				.type = QUIRK_MIDI_MIDIMAN,
				.data = &(const struct snd_usb_midi_endpoint_info) {
					.out_ep =  0x02,
					.out_cables = 0x0001,
					.in_ep = 0x81,
					.in_interval = 0x01,
					.in_cables = 0x0001
				}
			},
			{
				.ifnum = -1
			}
		}
	}
},
{
	/* Tascam US122 MKII - playback-only support */
	USB_DEVICE_VENDOR_SPEC(0x0644, 0x8021),
	.driver_info = (unsigned long) &(const struct snd_usb_audio_quirk) {
		.vendor_name = "TASCAM",
		.product_name = "US122 MKII",
		.ifnum = QUIRK_ANY_INTERFACE,
		.type = QUIRK_COMPOSITE,
		.data = (const struct snd_usb_audio_quirk[]) {
			{
				.ifnum = 0,
				.type = QUIRK_IGNORE_INTERFACE
			},
			{
				.ifnum = 1,
				.type = QUIRK_AUDIO_FIXED_ENDPOINT,
				.data = &(const struct audioformat) {
					.formats = SNDRV_PCM_FMTBIT_S24_3LE,
					.channels = 2,
					.iface = 1,
					.altsetting = 1,
					.altset_idx = 1,
					.attributes = UAC_EP_CS_ATTR_SAMPLE_RATE,
					.endpoint = 0x02,
					.ep_attr = USB_ENDPOINT_XFER_ISOC,
					.rates = SNDRV_PCM_RATE_44100 |
						 SNDRV_PCM_RATE_48000 |
						 SNDRV_PCM_RATE_88200 |
						 SNDRV_PCM_RATE_96000,
					.rate_min = 44100,
					.rate_max = 96000,
					.nr_rates = 4,
					.rate_table = (unsigned int[]) {
						44100, 48000, 88200, 96000
					}
				}
			},
			{
				.ifnum = -1
			}
		}
	}
},

/* Microsoft XboxLive Headset/Xbox Communicator */
{
	USB_DEVICE(0x045e, 0x0283),
	.bInterfaceClass = USB_CLASS_PER_INTERFACE,
	.driver_info = (unsigned long) &(const struct snd_usb_audio_quirk) {
		.vendor_name = "Microsoft",
		.product_name = "XboxLive Headset/Xbox Communicator",
		.ifnum = QUIRK_ANY_INTERFACE,
		.type = QUIRK_COMPOSITE,
		.data = &(const struct snd_usb_audio_quirk[]) {
			{
				/* playback */
				.ifnum = 0,
				.type = QUIRK_AUDIO_FIXED_ENDPOINT,
				.data = &(const struct audioformat) {
					.formats = SNDRV_PCM_FMTBIT_S16_LE,
					.channels = 1,
					.iface = 0,
					.altsetting = 0,
					.altset_idx = 0,
					.attributes = 0,
					.endpoint = 0x04,
					.ep_attr = 0x05,
					.rates = SNDRV_PCM_RATE_CONTINUOUS,
					.rate_min = 22050,
					.rate_max = 22050
				}
			},
			{
				/* capture */
				.ifnum = 1,
				.type = QUIRK_AUDIO_FIXED_ENDPOINT,
				.data = &(const struct audioformat) {
					.formats = SNDRV_PCM_FMTBIT_S16_LE,
					.channels = 1,
					.iface = 1,
					.altsetting = 0,
					.altset_idx = 0,
					.attributes = 0,
					.endpoint = 0x85,
					.ep_attr = 0x05,
					.rates = SNDRV_PCM_RATE_CONTINUOUS,
					.rate_min = 16000,
					.rate_max = 16000
				}
			},
			{
				.ifnum = -1
			}
		}
	}
},

/* Reloop Play */
{
	USB_DEVICE(0x200c, 0x100b),
	.bInterfaceClass = USB_CLASS_PER_INTERFACE,
	.driver_info = (unsigned long) &(const struct snd_usb_audio_quirk) {
		.ifnum = QUIRK_ANY_INTERFACE,
		.type = QUIRK_COMPOSITE,
		.data = &(const struct snd_usb_audio_quirk[]) {
			{
				.ifnum = 0,
				.type = QUIRK_AUDIO_STANDARD_MIXER,
			},
			{
				.ifnum = 1,
				.type = QUIRK_AUDIO_FIXED_ENDPOINT,
				.data = &(const struct audioformat) {
					.formats = SNDRV_PCM_FMTBIT_S24_3LE,
					.channels = 4,
					.iface = 1,
					.altsetting = 1,
					.altset_idx = 1,
					.attributes = UAC_EP_CS_ATTR_SAMPLE_RATE,
					.endpoint = 0x01,
					.ep_attr = USB_ENDPOINT_SYNC_ADAPTIVE,
					.rates = SNDRV_PCM_RATE_44100 |
						 SNDRV_PCM_RATE_48000,
					.rate_min = 44100,
					.rate_max = 48000,
					.nr_rates = 2,
					.rate_table = (unsigned int[]) {
						44100, 48000
					}
				}
			},
			{
				.ifnum = -1
			}
		}
	}
},

{
	/*
	 * ZOOM R16/24 in audio interface mode.
	 * Playback requires an extra four byte LE length indicator
	 * at the start of each isochronous packet. This quirk is
	 * enabled in create_standard_audio_quirk().
	 */
	USB_DEVICE(0x1686, 0x00dd),
	.driver_info = (unsigned long) & (const struct snd_usb_audio_quirk) {
		.ifnum = QUIRK_ANY_INTERFACE,
		.type = QUIRK_COMPOSITE,
		.data = (const struct snd_usb_audio_quirk[]) {
			{
				/* Playback  */
				.ifnum = 1,
				.type = QUIRK_AUDIO_STANDARD_INTERFACE,
			},
			{
				/* Capture */
				.ifnum = 2,
				.type = QUIRK_AUDIO_STANDARD_INTERFACE,
			},
			{
				/* Midi */
				.ifnum = 3,
				.type = QUIRK_MIDI_STANDARD_INTERFACE
			},
			{
				.ifnum = -1
			},
		}
	}
},

{
	/*
	 * Some USB MIDI devices don't have an audio control interface,
	 * so we have to grab MIDI streaming interfaces here.
	 */
	.match_flags = USB_DEVICE_ID_MATCH_INT_CLASS |
		       USB_DEVICE_ID_MATCH_INT_SUBCLASS,
	.bInterfaceClass = USB_CLASS_AUDIO,
	.bInterfaceSubClass = USB_SUBCLASS_MIDISTREAMING,
	.driver_info = (unsigned long) & (const struct snd_usb_audio_quirk) {
		.ifnum = QUIRK_ANY_INTERFACE,
		.type = QUIRK_MIDI_STANDARD_INTERFACE
	}
},

/* disabled due to regression for other devices;
 * see https://bugzilla.kernel.org/show_bug.cgi?id=199905
 */
#if 0
{
	/*
	 * Nura's first gen headphones use Cambridge Silicon Radio's vendor
	 * ID, but it looks like the product ID actually is only for Nura.
	 * The capture interface does not work at all (even on Windows),
	 * and only the 48 kHz sample rate works for the playback interface.
	 */
	USB_DEVICE(0x0a12, 0x1243),
	.driver_info = (unsigned long) &(const struct snd_usb_audio_quirk) {
		.ifnum = QUIRK_ANY_INTERFACE,
		.type = QUIRK_COMPOSITE,
		.data = (const struct snd_usb_audio_quirk[]) {
			{
				.ifnum = 0,
				.type = QUIRK_AUDIO_STANDARD_MIXER,
			},
			/* Capture */
			{
				.ifnum = 1,
				.type = QUIRK_IGNORE_INTERFACE,
			},
			/* Playback */
			{
				.ifnum = 2,
				.type = QUIRK_AUDIO_FIXED_ENDPOINT,
				.data = &(const struct audioformat) {
					.formats = SNDRV_PCM_FMTBIT_S16_LE,
					.channels = 2,
					.iface = 2,
					.altsetting = 1,
					.altset_idx = 1,
					.attributes = UAC_EP_CS_ATTR_FILL_MAX |
						UAC_EP_CS_ATTR_SAMPLE_RATE,
					.endpoint = 0x03,
					.ep_attr = USB_ENDPOINT_XFER_ISOC,
					.rates = SNDRV_PCM_RATE_48000,
					.rate_min = 48000,
					.rate_max = 48000,
					.nr_rates = 1,
					.rate_table = (unsigned int[]) {
						48000
					}
				}
			},
			{
				.ifnum = -1
			},
		}
	}
},
#endif /* disabled */

{
	/*
	 * Bower's & Wilkins PX headphones only support the 48 kHz sample rate
	 * even though it advertises more. The capture interface doesn't work
	 * even on windows.
	 */
	USB_DEVICE(0x19b5, 0x0021),
	.driver_info = (unsigned long) &(const struct snd_usb_audio_quirk) {
		.ifnum = QUIRK_ANY_INTERFACE,
		.type = QUIRK_COMPOSITE,
		.data = (const struct snd_usb_audio_quirk[]) {
			{
				.ifnum = 0,
				.type = QUIRK_AUDIO_STANDARD_MIXER,
			},
			/* Playback */
			{
				.ifnum = 1,
				.type = QUIRK_AUDIO_FIXED_ENDPOINT,
				.data = &(const struct audioformat) {
					.formats = SNDRV_PCM_FMTBIT_S16_LE,
					.channels = 2,
					.iface = 1,
					.altsetting = 1,
					.altset_idx = 1,
					.attributes = UAC_EP_CS_ATTR_FILL_MAX |
						UAC_EP_CS_ATTR_SAMPLE_RATE,
					.endpoint = 0x03,
					.ep_attr = USB_ENDPOINT_XFER_ISOC,
					.rates = SNDRV_PCM_RATE_48000,
					.rate_min = 48000,
					.rate_max = 48000,
					.nr_rates = 1,
					.rate_table = (unsigned int[]) {
						48000
					}
				}
			},
			{
				.ifnum = -1
			},
		}
	}
},
/* MOTU Microbook II */
{
	USB_DEVICE_VENDOR_SPEC(0x07fd, 0x0004),
	.driver_info = (unsigned long) &(const struct snd_usb_audio_quirk) {
		.vendor_name = "MOTU",
		.product_name = "MicroBookII",
		.ifnum = QUIRK_ANY_INTERFACE,
		.type = QUIRK_COMPOSITE,
		.data = (const struct snd_usb_audio_quirk[]) {
			{
				.ifnum = 0,
				.type = QUIRK_AUDIO_STANDARD_MIXER,
			},
			{
				.ifnum = 0,
				.type = QUIRK_AUDIO_FIXED_ENDPOINT,
				.data = &(const struct audioformat) {
					.formats = SNDRV_PCM_FMTBIT_S24_3BE,
					.channels = 6,
					.iface = 0,
					.altsetting = 1,
					.altset_idx = 1,
					.attributes = 0,
					.endpoint = 0x84,
					.rates = SNDRV_PCM_RATE_96000,
					.ep_attr = USB_ENDPOINT_XFER_ISOC |
						   USB_ENDPOINT_SYNC_ASYNC,
					.rate_min = 96000,
					.rate_max = 96000,
					.nr_rates = 1,
					.maxpacksize = 0x00d8,
					.rate_table = (unsigned int[]) {
						96000
					}
				}
			},
			{
				.ifnum = 0,
				.type = QUIRK_AUDIO_FIXED_ENDPOINT,
				.data = &(const struct audioformat) {
					.formats = SNDRV_PCM_FMTBIT_S24_3BE,
					.channels = 8,
					.iface = 0,
					.altsetting = 1,
					.altset_idx = 1,
					.attributes = 0,
					.endpoint = 0x03,
					.rates = SNDRV_PCM_RATE_96000,
					.ep_attr = USB_ENDPOINT_XFER_ISOC |
						   USB_ENDPOINT_SYNC_ASYNC,
					.rate_min = 96000,
					.rate_max = 96000,
					.nr_rates = 1,
					.maxpacksize = 0x0120,
					.rate_table = (unsigned int[]) {
						96000
					}
				}
			},
			{
				.ifnum = -1
			}
		}
	}
},
{
	/*
	 * PIONEER DJ DDJ-SX3
	 * PCM is 12 channels out, 10 channels in @ 44.1 fixed
	 * interface 0, vendor class alt setting 1 for endpoints 5 and 0x86
	 * The feedback for the output is the input.
	 */
	USB_DEVICE_VENDOR_SPEC(0x2b73, 0x0023),
	.driver_info = (unsigned long) &(const struct snd_usb_audio_quirk) {
		.ifnum = QUIRK_ANY_INTERFACE,
		.type = QUIRK_COMPOSITE,
		.data = (const struct snd_usb_audio_quirk[]) {
			{
				.ifnum = 0,
				.type = QUIRK_AUDIO_FIXED_ENDPOINT,
				.data = &(const struct audioformat) {
					.formats = SNDRV_PCM_FMTBIT_S32_LE,
					.channels = 12,
					.iface = 0,
					.altsetting = 1,
					.altset_idx = 1,
					.endpoint = 0x05,
					.ep_attr = USB_ENDPOINT_XFER_ISOC|
						   USB_ENDPOINT_SYNC_ASYNC,
					.rates = SNDRV_PCM_RATE_44100,
					.rate_min = 44100,
					.rate_max = 44100,
					.nr_rates = 1,
					.rate_table = (unsigned int[]) { 44100 }
				}
			},
			{
				.ifnum = 0,
				.type = QUIRK_AUDIO_FIXED_ENDPOINT,
				.data = &(const struct audioformat) {
					.formats = SNDRV_PCM_FMTBIT_S32_LE,
					.channels = 10,
					.iface = 0,
					.altsetting = 1,
					.altset_idx = 1,
					.endpoint = 0x86,
					.ep_idx = 1,
					.ep_attr = USB_ENDPOINT_XFER_ISOC|
						 USB_ENDPOINT_SYNC_ASYNC|
						 USB_ENDPOINT_USAGE_IMPLICIT_FB,
					.rates = SNDRV_PCM_RATE_44100,
					.rate_min = 44100,
					.rate_max = 44100,
					.nr_rates = 1,
					.rate_table = (unsigned int[]) { 44100 }
				}
			},
			{
				.ifnum = -1
			}
		}
	}
},
{
	/*
	 * Pioneer DJ DJM-250MK2
	 * PCM is 8 channels out @ 48 fixed (endpoint 0x01)
	 * and 8 channels in @ 48 fixed (endpoint 0x82).
	 *
	 * Both playback and recording is working, even simultaneously.
	 *
	 * Playback channels could be mapped to:
	 *  - CH1
	 *  - CH2
	 *  - AUX
	 *
	 * Recording channels could be mapped to:
	 *  - Post CH1 Fader
	 *  - Post CH2 Fader
	 *  - Cross Fader A
	 *  - Cross Fader B
	 *  - MIC
	 *  - AUX
	 *  - REC OUT
	 *
	 * There is remaining problem with recording directly from PHONO/LINE.
	 * If we map a channel to:
	 *  - CH1 Control Tone PHONO
	 *  - CH1 Control Tone LINE
	 *  - CH2 Control Tone PHONO
	 *  - CH2 Control Tone LINE
	 * it is silent.
	 * There is no signal even on other operating systems with official drivers.
	 * The signal appears only when a supported application is started.
	 * This needs to be investigated yet...
	 * (there is quite a lot communication on the USB in both directions)
	 *
	 * In current version this mixer could be used for playback
	 * and for recording from vinyls (through Post CH* Fader)
	 * but not for DVS (Digital Vinyl Systems) like in Mixxx.
	 */
	USB_DEVICE_VENDOR_SPEC(0x2b73, 0x0017),
	.driver_info = (unsigned long) &(const struct snd_usb_audio_quirk) {
		.ifnum = QUIRK_ANY_INTERFACE,
		.type = QUIRK_COMPOSITE,
		.data = (const struct snd_usb_audio_quirk[]) {
			{
				.ifnum = 0,
				.type = QUIRK_AUDIO_FIXED_ENDPOINT,
				.data = &(const struct audioformat) {
					.formats = SNDRV_PCM_FMTBIT_S24_3LE,
					.channels = 8, // outputs
					.iface = 0,
					.altsetting = 1,
					.altset_idx = 1,
					.endpoint = 0x01,
					.ep_attr = USB_ENDPOINT_XFER_ISOC|
						USB_ENDPOINT_SYNC_ASYNC,
					.rates = SNDRV_PCM_RATE_48000,
					.rate_min = 48000,
					.rate_max = 48000,
					.nr_rates = 1,
					.rate_table = (unsigned int[]) { 48000 }
					}
			},
			{
				.ifnum = 0,
				.type = QUIRK_AUDIO_FIXED_ENDPOINT,
				.data = &(const struct audioformat) {
					.formats = SNDRV_PCM_FMTBIT_S24_3LE,
					.channels = 8, // inputs
					.iface = 0,
					.altsetting = 1,
					.altset_idx = 1,
					.endpoint = 0x82,
					.ep_idx = 1,
					.ep_attr = USB_ENDPOINT_XFER_ISOC|
						USB_ENDPOINT_SYNC_ASYNC|
						USB_ENDPOINT_USAGE_IMPLICIT_FB,
					.rates = SNDRV_PCM_RATE_48000,
					.rate_min = 48000,
					.rate_max = 48000,
					.nr_rates = 1,
					.rate_table = (unsigned int[]) { 48000 }
				}
			},
			{
				.ifnum = -1
			}
		}
	}
},
{
	/*
	 * PIONEER DJ DDJ-RB
	 * PCM is 4 channels out, 2 dummy channels in @ 44.1 fixed
	 * The feedback for the output is the dummy input.
	 */
	USB_DEVICE_VENDOR_SPEC(0x2b73, 0x000e),
	.driver_info = (unsigned long) &(const struct snd_usb_audio_quirk) {
		.ifnum = QUIRK_ANY_INTERFACE,
		.type = QUIRK_COMPOSITE,
		.data = (const struct snd_usb_audio_quirk[]) {
			{
				.ifnum = 0,
				.type = QUIRK_AUDIO_FIXED_ENDPOINT,
				.data = &(const struct audioformat) {
					.formats = SNDRV_PCM_FMTBIT_S24_3LE,
					.channels = 4,
					.iface = 0,
					.altsetting = 1,
					.altset_idx = 1,
					.endpoint = 0x01,
					.ep_attr = USB_ENDPOINT_XFER_ISOC|
						   USB_ENDPOINT_SYNC_ASYNC,
					.rates = SNDRV_PCM_RATE_44100,
					.rate_min = 44100,
					.rate_max = 44100,
					.nr_rates = 1,
					.rate_table = (unsigned int[]) { 44100 }
				}
			},
			{
				.ifnum = 0,
				.type = QUIRK_AUDIO_FIXED_ENDPOINT,
				.data = &(const struct audioformat) {
					.formats = SNDRV_PCM_FMTBIT_S24_3LE,
					.channels = 2,
					.iface = 0,
					.altsetting = 1,
					.altset_idx = 1,
					.endpoint = 0x82,
					.ep_idx = 1,
					.ep_attr = USB_ENDPOINT_XFER_ISOC|
						 USB_ENDPOINT_SYNC_ASYNC|
						 USB_ENDPOINT_USAGE_IMPLICIT_FB,
					.rates = SNDRV_PCM_RATE_44100,
					.rate_min = 44100,
					.rate_max = 44100,
					.nr_rates = 1,
					.rate_table = (unsigned int[]) { 44100 }
				}
			},
			{
				.ifnum = -1
			}
		}
	}
},

{
	/*
	 * PIONEER DJ DDJ-RR
	 * PCM is 6 channels out & 4 channels in @ 44.1 fixed
	 */
	USB_DEVICE_VENDOR_SPEC(0x2b73, 0x000d),
	.driver_info = (unsigned long) &(const struct snd_usb_audio_quirk) {
		.ifnum = QUIRK_ANY_INTERFACE,
		.type = QUIRK_COMPOSITE,
		.data = (const struct snd_usb_audio_quirk[]) {
			{
				.ifnum = 0,
				.type = QUIRK_AUDIO_FIXED_ENDPOINT,
				.data = &(const struct audioformat) {
					.formats = SNDRV_PCM_FMTBIT_S24_3LE,
					.channels = 6, //Master, Headphones & Booth
					.iface = 0,
					.altsetting = 1,
					.altset_idx = 1,
					.endpoint = 0x01,
					.ep_attr = USB_ENDPOINT_XFER_ISOC|
						   USB_ENDPOINT_SYNC_ASYNC,
					.rates = SNDRV_PCM_RATE_44100,
					.rate_min = 44100,
					.rate_max = 44100,
					.nr_rates = 1,
					.rate_table = (unsigned int[]) { 44100 }
				}
			},
			{
				.ifnum = 0,
				.type = QUIRK_AUDIO_FIXED_ENDPOINT,
				.data = &(const struct audioformat) {
					.formats = SNDRV_PCM_FMTBIT_S24_3LE,
					.channels = 4, //2x RCA inputs (CH1 & CH2)
					.iface = 0,
					.altsetting = 1,
					.altset_idx = 1,
					.endpoint = 0x82,
<<<<<<< HEAD
=======
					.ep_idx = 1,
>>>>>>> c93199e9
					.ep_attr = USB_ENDPOINT_XFER_ISOC|
						 USB_ENDPOINT_SYNC_ASYNC|
						 USB_ENDPOINT_USAGE_IMPLICIT_FB,
					.rates = SNDRV_PCM_RATE_44100,
					.rate_min = 44100,
					.rate_max = 44100,
					.nr_rates = 1,
					.rate_table = (unsigned int[]) { 44100 }
				}
			},
			{
				.ifnum = -1
			}
		}
	}
},

{
	/*
	 * PIONEER DJ DDJ-SR2
	 * PCM is 4 channels out, 6 channels in @ 44.1 fixed
	 * The Feedback for the output is the input
	 */
	USB_DEVICE_VENDOR_SPEC(0x2b73, 0x001e),
		.driver_info = (unsigned long) &(const struct snd_usb_audio_quirk) {
		.ifnum = QUIRK_ANY_INTERFACE,
		.type = QUIRK_COMPOSITE,
		.data = (const struct snd_usb_audio_quirk[]) {
			{
				.ifnum = 0,
				.type = QUIRK_AUDIO_FIXED_ENDPOINT,
				.data = &(const struct audioformat) {
					.formats = SNDRV_PCM_FMTBIT_S24_3LE,
					.channels = 4,
					.iface = 0,
					.altsetting = 1,
					.altset_idx = 1,
					.endpoint = 0x01,
					.ep_attr = USB_ENDPOINT_XFER_ISOC|
						USB_ENDPOINT_SYNC_ASYNC,
					.rates = SNDRV_PCM_RATE_44100,
					.rate_min = 44100,
					.rate_max = 44100,
					.nr_rates = 1,
					.rate_table = (unsigned int[]) { 44100 }
				}
			},
			{
				.ifnum = 0,
				.type = QUIRK_AUDIO_FIXED_ENDPOINT,
				.data = &(const struct audioformat) {
					.formats = SNDRV_PCM_FMTBIT_S24_3LE,
					.channels = 6,
					.iface = 0,
					.altsetting = 1,
					.altset_idx = 1,
					.endpoint = 0x82,
<<<<<<< HEAD
=======
					.ep_idx = 1,
>>>>>>> c93199e9
					.ep_attr = USB_ENDPOINT_XFER_ISOC|
						USB_ENDPOINT_SYNC_ASYNC|
					USB_ENDPOINT_USAGE_IMPLICIT_FB,
					.rates = SNDRV_PCM_RATE_44100,
					.rate_min = 44100,
					.rate_max = 44100,
					.nr_rates = 1,
					.rate_table = (unsigned int[]) { 44100 }
				}
			},
			{
				.ifnum = -1
			}
		}
	}
},

{
	/*
	 * Pioneer DJ DJM-900NXS2
	 * 10 channels playback & 12 channels capture @ 44.1/48/96kHz S24LE
	 */
	USB_DEVICE_VENDOR_SPEC(0x2b73, 0x000a),
	.driver_info = (unsigned long) &(const struct snd_usb_audio_quirk) {
		.ifnum = QUIRK_ANY_INTERFACE,
		.type = QUIRK_COMPOSITE,
		.data = (const struct snd_usb_audio_quirk[]) {
			{
				.ifnum = 0,
				.type = QUIRK_AUDIO_FIXED_ENDPOINT,
				.data = &(const struct audioformat) {
					.formats = SNDRV_PCM_FMTBIT_S24_3LE,
					.channels = 10,
					.iface = 0,
					.altsetting = 1,
					.altset_idx = 1,
					.endpoint = 0x01,
					.ep_attr = USB_ENDPOINT_XFER_ISOC|
					    USB_ENDPOINT_SYNC_ASYNC,
					.rates = SNDRV_PCM_RATE_44100|
					    SNDRV_PCM_RATE_48000|
					    SNDRV_PCM_RATE_96000,
					.rate_min = 44100,
					.rate_max = 96000,
					.nr_rates = 3,
					.rate_table = (unsigned int[]) {
						44100, 48000, 96000
					}
				}
			},
			{
				.ifnum = 0,
				.type = QUIRK_AUDIO_FIXED_ENDPOINT,
				.data = &(const struct audioformat) {
					.formats = SNDRV_PCM_FMTBIT_S24_3LE,
					.channels = 12,
					.iface = 0,
					.altsetting = 1,
					.altset_idx = 1,
					.endpoint = 0x82,
					.ep_idx = 1,
					.ep_attr = USB_ENDPOINT_XFER_ISOC|
					    USB_ENDPOINT_SYNC_ASYNC|
					    USB_ENDPOINT_USAGE_IMPLICIT_FB,
					.rates = SNDRV_PCM_RATE_44100|
					    SNDRV_PCM_RATE_48000|
					    SNDRV_PCM_RATE_96000,
					.rate_min = 44100,
					.rate_max = 96000,
					.nr_rates = 3,
					.rate_table = (unsigned int[]) {
						44100, 48000, 96000
					}
				}
			},
			{
				.ifnum = -1
			}
		}
	}
},

/*
 * MacroSilicon MS2109 based HDMI capture cards
 *
 * These claim 96kHz 1ch in the descriptors, but are actually 48kHz 2ch.
 * They also need QUIRK_AUDIO_ALIGN_TRANSFER, which makes one wonder if
 * they pretend to be 96kHz mono as a workaround for stereo being broken
 * by that...
 *
 * They also have an issue with initial stream alignment that causes the
 * channels to be swapped and out of phase, which is dealt with in quirks.c.
 */
{
	USB_AUDIO_DEVICE(0x534d, 0x2109),
	.driver_info = (unsigned long) &(const struct snd_usb_audio_quirk) {
		.vendor_name = "MacroSilicon",
		.product_name = "MS2109",
		.ifnum = QUIRK_ANY_INTERFACE,
		.type = QUIRK_COMPOSITE,
		.data = &(const struct snd_usb_audio_quirk[]) {
			{
				.ifnum = 2,
				.type = QUIRK_AUDIO_ALIGN_TRANSFER,
			},
			{
				.ifnum = 2,
				.type = QUIRK_AUDIO_STANDARD_MIXER,
			},
			{
				.ifnum = 3,
				.type = QUIRK_AUDIO_FIXED_ENDPOINT,
				.data = &(const struct audioformat) {
					.formats = SNDRV_PCM_FMTBIT_S16_LE,
					.channels = 2,
					.iface = 3,
					.altsetting = 1,
					.altset_idx = 1,
					.attributes = 0,
					.endpoint = 0x82,
					.ep_attr = USB_ENDPOINT_XFER_ISOC |
						USB_ENDPOINT_SYNC_ASYNC,
					.rates = SNDRV_PCM_RATE_CONTINUOUS,
					.rate_min = 48000,
					.rate_max = 48000,
				}
			},
			{
				.ifnum = -1
			}
		}
	}
},

#undef USB_DEVICE_VENDOR_SPEC
#undef USB_AUDIO_DEVICE<|MERGE_RESOLUTION|>--- conflicted
+++ resolved
@@ -3565,10 +3565,7 @@
 					.altsetting = 1,
 					.altset_idx = 1,
 					.endpoint = 0x82,
-<<<<<<< HEAD
-=======
 					.ep_idx = 1,
->>>>>>> c93199e9
 					.ep_attr = USB_ENDPOINT_XFER_ISOC|
 						 USB_ENDPOINT_SYNC_ASYNC|
 						 USB_ENDPOINT_USAGE_IMPLICIT_FB,
@@ -3626,10 +3623,7 @@
 					.altsetting = 1,
 					.altset_idx = 1,
 					.endpoint = 0x82,
-<<<<<<< HEAD
-=======
 					.ep_idx = 1,
->>>>>>> c93199e9
 					.ep_attr = USB_ENDPOINT_XFER_ISOC|
 						USB_ENDPOINT_SYNC_ASYNC|
 					USB_ENDPOINT_USAGE_IMPLICIT_FB,
