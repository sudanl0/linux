// SPDX-License-Identifier: GPL-2.0
/*
 *  linux/fs/ext4/super.c
 *
 * Copyright (C) 1992, 1993, 1994, 1995
 * Remy Card (card@masi.ibp.fr)
 * Laboratoire MASI - Institut Blaise Pascal
 * Universite Pierre et Marie Curie (Paris VI)
 *
 *  from
 *
 *  linux/fs/minix/inode.c
 *
 *  Copyright (C) 1991, 1992  Linus Torvalds
 *
 *  Big-endian to little-endian byte-swapping/bitmaps by
 *        David S. Miller (davem@caip.rutgers.edu), 1995
 */

#include <linux/module.h>
#include <linux/string.h>
#include <linux/fs.h>
#include <linux/time.h>
#include <linux/vmalloc.h>
#include <linux/slab.h>
#include <linux/init.h>
#include <linux/blkdev.h>
#include <linux/backing-dev.h>
#include <linux/parser.h>
#include <linux/buffer_head.h>
#include <linux/exportfs.h>
#include <linux/vfs.h>
#include <linux/random.h>
#include <linux/mount.h>
#include <linux/namei.h>
#include <linux/quotaops.h>
#include <linux/seq_file.h>
#include <linux/ctype.h>
#include <linux/log2.h>
#include <linux/crc16.h>
#include <linux/dax.h>
#include <linux/cleancache.h>
#include <linux/uaccess.h>
#include <linux/iversion.h>
#include <linux/unicode.h>

#include <linux/kthread.h>
#include <linux/freezer.h>

#include "ext4.h"
#include "ext4_extents.h"	/* Needed for trace points definition */
#include "ext4_jbd2.h"
#include "xattr.h"
#include "acl.h"
#include "mballoc.h"
#include "fsmap.h"

#define CREATE_TRACE_POINTS
#include <trace/events/ext4.h>

static struct ext4_lazy_init *ext4_li_info;
static struct mutex ext4_li_mtx;
static struct ratelimit_state ext4_mount_msg_ratelimit;

static int ext4_load_journal(struct super_block *, struct ext4_super_block *,
			     unsigned long journal_devnum);
static int ext4_show_options(struct seq_file *seq, struct dentry *root);
static int ext4_commit_super(struct super_block *sb, int sync);
static void ext4_mark_recovery_complete(struct super_block *sb,
					struct ext4_super_block *es);
static void ext4_clear_journal_err(struct super_block *sb,
				   struct ext4_super_block *es);
static int ext4_sync_fs(struct super_block *sb, int wait);
static int ext4_remount(struct super_block *sb, int *flags, char *data);
static int ext4_statfs(struct dentry *dentry, struct kstatfs *buf);
static int ext4_unfreeze(struct super_block *sb);
static int ext4_freeze(struct super_block *sb);
static struct dentry *ext4_mount(struct file_system_type *fs_type, int flags,
		       const char *dev_name, void *data);
static inline int ext2_feature_set_ok(struct super_block *sb);
static inline int ext3_feature_set_ok(struct super_block *sb);
static int ext4_feature_set_ok(struct super_block *sb, int readonly);
static void ext4_destroy_lazyinit_thread(void);
static void ext4_unregister_li_request(struct super_block *sb);
static void ext4_clear_request_list(void);
static struct inode *ext4_get_journal_inode(struct super_block *sb,
					    unsigned int journal_inum);

/*
 * Lock ordering
 *
 * Note the difference between i_mmap_sem (EXT4_I(inode)->i_mmap_sem) and
 * i_mmap_rwsem (inode->i_mmap_rwsem)!
 *
 * page fault path:
 * mmap_sem -> sb_start_pagefault -> i_mmap_sem (r) -> transaction start ->
 *   page lock -> i_data_sem (rw)
 *
 * buffered write path:
 * sb_start_write -> i_mutex -> mmap_sem
 * sb_start_write -> i_mutex -> transaction start -> page lock ->
 *   i_data_sem (rw)
 *
 * truncate:
 * sb_start_write -> i_mutex -> i_mmap_sem (w) -> i_mmap_rwsem (w) -> page lock
 * sb_start_write -> i_mutex -> i_mmap_sem (w) -> transaction start ->
 *   i_data_sem (rw)
 *
 * direct IO:
 * sb_start_write -> i_mutex -> mmap_sem
 * sb_start_write -> i_mutex -> transaction start -> i_data_sem (rw)
 *
 * writepages:
 * transaction start -> page lock(s) -> i_data_sem (rw)
 */

#if !defined(CONFIG_EXT2_FS) && !defined(CONFIG_EXT2_FS_MODULE) && defined(CONFIG_EXT4_USE_FOR_EXT2)
static struct file_system_type ext2_fs_type = {
	.owner		= THIS_MODULE,
	.name		= "ext2",
	.mount		= ext4_mount,
	.kill_sb	= kill_block_super,
	.fs_flags	= FS_REQUIRES_DEV,
};
MODULE_ALIAS_FS("ext2");
MODULE_ALIAS("ext2");
#define IS_EXT2_SB(sb) ((sb)->s_bdev->bd_holder == &ext2_fs_type)
#else
#define IS_EXT2_SB(sb) (0)
#endif


static struct file_system_type ext3_fs_type = {
	.owner		= THIS_MODULE,
	.name		= "ext3",
	.mount		= ext4_mount,
	.kill_sb	= kill_block_super,
	.fs_flags	= FS_REQUIRES_DEV,
};
MODULE_ALIAS_FS("ext3");
MODULE_ALIAS("ext3");
#define IS_EXT3_SB(sb) ((sb)->s_bdev->bd_holder == &ext3_fs_type)

/*
 * This works like sb_bread() except it uses ERR_PTR for error
 * returns.  Currently with sb_bread it's impossible to distinguish
 * between ENOMEM and EIO situations (since both result in a NULL
 * return.
 */
struct buffer_head *
ext4_sb_bread(struct super_block *sb, sector_t block, int op_flags)
{
	struct buffer_head *bh = sb_getblk(sb, block);

	if (bh == NULL)
		return ERR_PTR(-ENOMEM);
	if (buffer_uptodate(bh))
		return bh;
	ll_rw_block(REQ_OP_READ, REQ_META | op_flags, 1, &bh);
	wait_on_buffer(bh);
	if (buffer_uptodate(bh))
		return bh;
	put_bh(bh);
	return ERR_PTR(-EIO);
}

static int ext4_verify_csum_type(struct super_block *sb,
				 struct ext4_super_block *es)
{
	if (!ext4_has_feature_metadata_csum(sb))
		return 1;

	return es->s_checksum_type == EXT4_CRC32C_CHKSUM;
}

static __le32 ext4_superblock_csum(struct super_block *sb,
				   struct ext4_super_block *es)
{
	struct ext4_sb_info *sbi = EXT4_SB(sb);
	int offset = offsetof(struct ext4_super_block, s_checksum);
	__u32 csum;

	csum = ext4_chksum(sbi, ~0, (char *)es, offset);

	return cpu_to_le32(csum);
}

static int ext4_superblock_csum_verify(struct super_block *sb,
				       struct ext4_super_block *es)
{
	if (!ext4_has_metadata_csum(sb))
		return 1;

	return es->s_checksum == ext4_superblock_csum(sb, es);
}

void ext4_superblock_csum_set(struct super_block *sb)
{
	struct ext4_super_block *es = EXT4_SB(sb)->s_es;

	if (!ext4_has_metadata_csum(sb))
		return;

	es->s_checksum = ext4_superblock_csum(sb, es);
}

void *ext4_kvmalloc(size_t size, gfp_t flags)
{
	void *ret;

	ret = kmalloc(size, flags | __GFP_NOWARN);
	if (!ret)
		ret = __vmalloc(size, flags, PAGE_KERNEL);
	return ret;
}

void *ext4_kvzalloc(size_t size, gfp_t flags)
{
	void *ret;

	ret = kzalloc(size, flags | __GFP_NOWARN);
	if (!ret)
		ret = __vmalloc(size, flags | __GFP_ZERO, PAGE_KERNEL);
	return ret;
}

ext4_fsblk_t ext4_block_bitmap(struct super_block *sb,
			       struct ext4_group_desc *bg)
{
	return le32_to_cpu(bg->bg_block_bitmap_lo) |
		(EXT4_DESC_SIZE(sb) >= EXT4_MIN_DESC_SIZE_64BIT ?
		 (ext4_fsblk_t)le32_to_cpu(bg->bg_block_bitmap_hi) << 32 : 0);
}

ext4_fsblk_t ext4_inode_bitmap(struct super_block *sb,
			       struct ext4_group_desc *bg)
{
	return le32_to_cpu(bg->bg_inode_bitmap_lo) |
		(EXT4_DESC_SIZE(sb) >= EXT4_MIN_DESC_SIZE_64BIT ?
		 (ext4_fsblk_t)le32_to_cpu(bg->bg_inode_bitmap_hi) << 32 : 0);
}

ext4_fsblk_t ext4_inode_table(struct super_block *sb,
			      struct ext4_group_desc *bg)
{
	return le32_to_cpu(bg->bg_inode_table_lo) |
		(EXT4_DESC_SIZE(sb) >= EXT4_MIN_DESC_SIZE_64BIT ?
		 (ext4_fsblk_t)le32_to_cpu(bg->bg_inode_table_hi) << 32 : 0);
}

__u32 ext4_free_group_clusters(struct super_block *sb,
			       struct ext4_group_desc *bg)
{
	return le16_to_cpu(bg->bg_free_blocks_count_lo) |
		(EXT4_DESC_SIZE(sb) >= EXT4_MIN_DESC_SIZE_64BIT ?
		 (__u32)le16_to_cpu(bg->bg_free_blocks_count_hi) << 16 : 0);
}

__u32 ext4_free_inodes_count(struct super_block *sb,
			      struct ext4_group_desc *bg)
{
	return le16_to_cpu(bg->bg_free_inodes_count_lo) |
		(EXT4_DESC_SIZE(sb) >= EXT4_MIN_DESC_SIZE_64BIT ?
		 (__u32)le16_to_cpu(bg->bg_free_inodes_count_hi) << 16 : 0);
}

__u32 ext4_used_dirs_count(struct super_block *sb,
			      struct ext4_group_desc *bg)
{
	return le16_to_cpu(bg->bg_used_dirs_count_lo) |
		(EXT4_DESC_SIZE(sb) >= EXT4_MIN_DESC_SIZE_64BIT ?
		 (__u32)le16_to_cpu(bg->bg_used_dirs_count_hi) << 16 : 0);
}

__u32 ext4_itable_unused_count(struct super_block *sb,
			      struct ext4_group_desc *bg)
{
	return le16_to_cpu(bg->bg_itable_unused_lo) |
		(EXT4_DESC_SIZE(sb) >= EXT4_MIN_DESC_SIZE_64BIT ?
		 (__u32)le16_to_cpu(bg->bg_itable_unused_hi) << 16 : 0);
}

void ext4_block_bitmap_set(struct super_block *sb,
			   struct ext4_group_desc *bg, ext4_fsblk_t blk)
{
	bg->bg_block_bitmap_lo = cpu_to_le32((u32)blk);
	if (EXT4_DESC_SIZE(sb) >= EXT4_MIN_DESC_SIZE_64BIT)
		bg->bg_block_bitmap_hi = cpu_to_le32(blk >> 32);
}

void ext4_inode_bitmap_set(struct super_block *sb,
			   struct ext4_group_desc *bg, ext4_fsblk_t blk)
{
	bg->bg_inode_bitmap_lo  = cpu_to_le32((u32)blk);
	if (EXT4_DESC_SIZE(sb) >= EXT4_MIN_DESC_SIZE_64BIT)
		bg->bg_inode_bitmap_hi = cpu_to_le32(blk >> 32);
}

void ext4_inode_table_set(struct super_block *sb,
			  struct ext4_group_desc *bg, ext4_fsblk_t blk)
{
	bg->bg_inode_table_lo = cpu_to_le32((u32)blk);
	if (EXT4_DESC_SIZE(sb) >= EXT4_MIN_DESC_SIZE_64BIT)
		bg->bg_inode_table_hi = cpu_to_le32(blk >> 32);
}

void ext4_free_group_clusters_set(struct super_block *sb,
				  struct ext4_group_desc *bg, __u32 count)
{
	bg->bg_free_blocks_count_lo = cpu_to_le16((__u16)count);
	if (EXT4_DESC_SIZE(sb) >= EXT4_MIN_DESC_SIZE_64BIT)
		bg->bg_free_blocks_count_hi = cpu_to_le16(count >> 16);
}

void ext4_free_inodes_set(struct super_block *sb,
			  struct ext4_group_desc *bg, __u32 count)
{
	bg->bg_free_inodes_count_lo = cpu_to_le16((__u16)count);
	if (EXT4_DESC_SIZE(sb) >= EXT4_MIN_DESC_SIZE_64BIT)
		bg->bg_free_inodes_count_hi = cpu_to_le16(count >> 16);
}

void ext4_used_dirs_set(struct super_block *sb,
			  struct ext4_group_desc *bg, __u32 count)
{
	bg->bg_used_dirs_count_lo = cpu_to_le16((__u16)count);
	if (EXT4_DESC_SIZE(sb) >= EXT4_MIN_DESC_SIZE_64BIT)
		bg->bg_used_dirs_count_hi = cpu_to_le16(count >> 16);
}

void ext4_itable_unused_set(struct super_block *sb,
			  struct ext4_group_desc *bg, __u32 count)
{
	bg->bg_itable_unused_lo = cpu_to_le16((__u16)count);
	if (EXT4_DESC_SIZE(sb) >= EXT4_MIN_DESC_SIZE_64BIT)
		bg->bg_itable_unused_hi = cpu_to_le16(count >> 16);
}

static void __ext4_update_tstamp(__le32 *lo, __u8 *hi)
{
	time64_t now = ktime_get_real_seconds();

	now = clamp_val(now, 0, (1ull << 40) - 1);

	*lo = cpu_to_le32(lower_32_bits(now));
	*hi = upper_32_bits(now);
}

static time64_t __ext4_get_tstamp(__le32 *lo, __u8 *hi)
{
	return ((time64_t)(*hi) << 32) + le32_to_cpu(*lo);
}
#define ext4_update_tstamp(es, tstamp) \
	__ext4_update_tstamp(&(es)->tstamp, &(es)->tstamp ## _hi)
#define ext4_get_tstamp(es, tstamp) \
	__ext4_get_tstamp(&(es)->tstamp, &(es)->tstamp ## _hi)

static void __save_error_info(struct super_block *sb, const char *func,
			    unsigned int line)
{
	struct ext4_super_block *es = EXT4_SB(sb)->s_es;

	EXT4_SB(sb)->s_mount_state |= EXT4_ERROR_FS;
	if (bdev_read_only(sb->s_bdev))
		return;
	es->s_state |= cpu_to_le16(EXT4_ERROR_FS);
	ext4_update_tstamp(es, s_last_error_time);
	strncpy(es->s_last_error_func, func, sizeof(es->s_last_error_func));
	es->s_last_error_line = cpu_to_le32(line);
	if (!es->s_first_error_time) {
		es->s_first_error_time = es->s_last_error_time;
		es->s_first_error_time_hi = es->s_last_error_time_hi;
		strncpy(es->s_first_error_func, func,
			sizeof(es->s_first_error_func));
		es->s_first_error_line = cpu_to_le32(line);
		es->s_first_error_ino = es->s_last_error_ino;
		es->s_first_error_block = es->s_last_error_block;
	}
	/*
	 * Start the daily error reporting function if it hasn't been
	 * started already
	 */
	if (!es->s_error_count)
		mod_timer(&EXT4_SB(sb)->s_err_report, jiffies + 24*60*60*HZ);
	le32_add_cpu(&es->s_error_count, 1);
}

static void save_error_info(struct super_block *sb, const char *func,
			    unsigned int line)
{
	__save_error_info(sb, func, line);
	ext4_commit_super(sb, 1);
}

/*
 * The del_gendisk() function uninitializes the disk-specific data
 * structures, including the bdi structure, without telling anyone
 * else.  Once this happens, any attempt to call mark_buffer_dirty()
 * (for example, by ext4_commit_super), will cause a kernel OOPS.
 * This is a kludge to prevent these oops until we can put in a proper
 * hook in del_gendisk() to inform the VFS and file system layers.
 */
static int block_device_ejected(struct super_block *sb)
{
	struct inode *bd_inode = sb->s_bdev->bd_inode;
	struct backing_dev_info *bdi = inode_to_bdi(bd_inode);

	return bdi->dev == NULL;
}

static void ext4_journal_commit_callback(journal_t *journal, transaction_t *txn)
{
	struct super_block		*sb = journal->j_private;
	struct ext4_sb_info		*sbi = EXT4_SB(sb);
	int				error = is_journal_aborted(journal);
	struct ext4_journal_cb_entry	*jce;

	BUG_ON(txn->t_state == T_FINISHED);

	ext4_process_freed_data(sb, txn->t_tid);

	spin_lock(&sbi->s_md_lock);
	while (!list_empty(&txn->t_private_list)) {
		jce = list_entry(txn->t_private_list.next,
				 struct ext4_journal_cb_entry, jce_list);
		list_del_init(&jce->jce_list);
		spin_unlock(&sbi->s_md_lock);
		jce->jce_func(sb, jce, error);
		spin_lock(&sbi->s_md_lock);
	}
	spin_unlock(&sbi->s_md_lock);
}

static bool system_going_down(void)
{
	return system_state == SYSTEM_HALT || system_state == SYSTEM_POWER_OFF
		|| system_state == SYSTEM_RESTART;
}

/* Deal with the reporting of failure conditions on a filesystem such as
 * inconsistencies detected or read IO failures.
 *
 * On ext2, we can store the error state of the filesystem in the
 * superblock.  That is not possible on ext4, because we may have other
 * write ordering constraints on the superblock which prevent us from
 * writing it out straight away; and given that the journal is about to
 * be aborted, we can't rely on the current, or future, transactions to
 * write out the superblock safely.
 *
 * We'll just use the jbd2_journal_abort() error code to record an error in
 * the journal instead.  On recovery, the journal will complain about
 * that error until we've noted it down and cleared it.
 */

static void ext4_handle_error(struct super_block *sb)
{
	if (test_opt(sb, WARN_ON_ERROR))
		WARN_ON_ONCE(1);

	if (sb_rdonly(sb))
		return;

	if (!test_opt(sb, ERRORS_CONT)) {
		journal_t *journal = EXT4_SB(sb)->s_journal;

		EXT4_SB(sb)->s_mount_flags |= EXT4_MF_FS_ABORTED;
		if (journal)
			jbd2_journal_abort(journal, -EIO);
	}
	/*
	 * We force ERRORS_RO behavior when system is rebooting. Otherwise we
	 * could panic during 'reboot -f' as the underlying device got already
	 * disabled.
	 */
	if (test_opt(sb, ERRORS_RO) || system_going_down()) {
		ext4_msg(sb, KERN_CRIT, "Remounting filesystem read-only");
		/*
		 * Make sure updated value of ->s_mount_flags will be visible
		 * before ->s_flags update
		 */
		smp_wmb();
		sb->s_flags |= SB_RDONLY;
	} else if (test_opt(sb, ERRORS_PANIC)) {
		if (EXT4_SB(sb)->s_journal &&
		  !(EXT4_SB(sb)->s_journal->j_flags & JBD2_REC_ERR))
			return;
		panic("EXT4-fs (device %s): panic forced after error\n",
			sb->s_id);
	}
}

#define ext4_error_ratelimit(sb)					\
		___ratelimit(&(EXT4_SB(sb)->s_err_ratelimit_state),	\
			     "EXT4-fs error")

void __ext4_error(struct super_block *sb, const char *function,
		  unsigned int line, const char *fmt, ...)
{
	struct va_format vaf;
	va_list args;

	if (unlikely(ext4_forced_shutdown(EXT4_SB(sb))))
		return;

	trace_ext4_error(sb, function, line);
	if (ext4_error_ratelimit(sb)) {
		va_start(args, fmt);
		vaf.fmt = fmt;
		vaf.va = &args;
		printk(KERN_CRIT
		       "EXT4-fs error (device %s): %s:%d: comm %s: %pV\n",
		       sb->s_id, function, line, current->comm, &vaf);
		va_end(args);
	}
	save_error_info(sb, function, line);
	ext4_handle_error(sb);
}

void __ext4_error_inode(struct inode *inode, const char *function,
			unsigned int line, ext4_fsblk_t block,
			const char *fmt, ...)
{
	va_list args;
	struct va_format vaf;
	struct ext4_super_block *es = EXT4_SB(inode->i_sb)->s_es;

	if (unlikely(ext4_forced_shutdown(EXT4_SB(inode->i_sb))))
		return;

	trace_ext4_error(inode->i_sb, function, line);
	es->s_last_error_ino = cpu_to_le32(inode->i_ino);
	es->s_last_error_block = cpu_to_le64(block);
	if (ext4_error_ratelimit(inode->i_sb)) {
		va_start(args, fmt);
		vaf.fmt = fmt;
		vaf.va = &args;
		if (block)
			printk(KERN_CRIT "EXT4-fs error (device %s): %s:%d: "
			       "inode #%lu: block %llu: comm %s: %pV\n",
			       inode->i_sb->s_id, function, line, inode->i_ino,
			       block, current->comm, &vaf);
		else
			printk(KERN_CRIT "EXT4-fs error (device %s): %s:%d: "
			       "inode #%lu: comm %s: %pV\n",
			       inode->i_sb->s_id, function, line, inode->i_ino,
			       current->comm, &vaf);
		va_end(args);
	}
	save_error_info(inode->i_sb, function, line);
	ext4_handle_error(inode->i_sb);
}

void __ext4_error_file(struct file *file, const char *function,
		       unsigned int line, ext4_fsblk_t block,
		       const char *fmt, ...)
{
	va_list args;
	struct va_format vaf;
	struct ext4_super_block *es;
	struct inode *inode = file_inode(file);
	char pathname[80], *path;

	if (unlikely(ext4_forced_shutdown(EXT4_SB(inode->i_sb))))
		return;

	trace_ext4_error(inode->i_sb, function, line);
	es = EXT4_SB(inode->i_sb)->s_es;
	es->s_last_error_ino = cpu_to_le32(inode->i_ino);
	if (ext4_error_ratelimit(inode->i_sb)) {
		path = file_path(file, pathname, sizeof(pathname));
		if (IS_ERR(path))
			path = "(unknown)";
		va_start(args, fmt);
		vaf.fmt = fmt;
		vaf.va = &args;
		if (block)
			printk(KERN_CRIT
			       "EXT4-fs error (device %s): %s:%d: inode #%lu: "
			       "block %llu: comm %s: path %s: %pV\n",
			       inode->i_sb->s_id, function, line, inode->i_ino,
			       block, current->comm, path, &vaf);
		else
			printk(KERN_CRIT
			       "EXT4-fs error (device %s): %s:%d: inode #%lu: "
			       "comm %s: path %s: %pV\n",
			       inode->i_sb->s_id, function, line, inode->i_ino,
			       current->comm, path, &vaf);
		va_end(args);
	}
	save_error_info(inode->i_sb, function, line);
	ext4_handle_error(inode->i_sb);
}

const char *ext4_decode_error(struct super_block *sb, int errno,
			      char nbuf[16])
{
	char *errstr = NULL;

	switch (errno) {
	case -EFSCORRUPTED:
		errstr = "Corrupt filesystem";
		break;
	case -EFSBADCRC:
		errstr = "Filesystem failed CRC";
		break;
	case -EIO:
		errstr = "IO failure";
		break;
	case -ENOMEM:
		errstr = "Out of memory";
		break;
	case -EROFS:
		if (!sb || (EXT4_SB(sb)->s_journal &&
			    EXT4_SB(sb)->s_journal->j_flags & JBD2_ABORT))
			errstr = "Journal has aborted";
		else
			errstr = "Readonly filesystem";
		break;
	default:
		/* If the caller passed in an extra buffer for unknown
		 * errors, textualise them now.  Else we just return
		 * NULL. */
		if (nbuf) {
			/* Check for truncated error codes... */
			if (snprintf(nbuf, 16, "error %d", -errno) >= 0)
				errstr = nbuf;
		}
		break;
	}

	return errstr;
}

/* __ext4_std_error decodes expected errors from journaling functions
 * automatically and invokes the appropriate error response.  */

void __ext4_std_error(struct super_block *sb, const char *function,
		      unsigned int line, int errno)
{
	char nbuf[16];
	const char *errstr;

	if (unlikely(ext4_forced_shutdown(EXT4_SB(sb))))
		return;

	/* Special case: if the error is EROFS, and we're not already
	 * inside a transaction, then there's really no point in logging
	 * an error. */
	if (errno == -EROFS && journal_current_handle() == NULL && sb_rdonly(sb))
		return;

	if (ext4_error_ratelimit(sb)) {
		errstr = ext4_decode_error(sb, errno, nbuf);
		printk(KERN_CRIT "EXT4-fs error (device %s) in %s:%d: %s\n",
		       sb->s_id, function, line, errstr);
	}

	save_error_info(sb, function, line);
	ext4_handle_error(sb);
}

/*
 * ext4_abort is a much stronger failure handler than ext4_error.  The
 * abort function may be used to deal with unrecoverable failures such
 * as journal IO errors or ENOMEM at a critical moment in log management.
 *
 * We unconditionally force the filesystem into an ABORT|READONLY state,
 * unless the error response on the fs has been set to panic in which
 * case we take the easy way out and panic immediately.
 */

void __ext4_abort(struct super_block *sb, const char *function,
		unsigned int line, const char *fmt, ...)
{
	struct va_format vaf;
	va_list args;

	if (unlikely(ext4_forced_shutdown(EXT4_SB(sb))))
		return;

	save_error_info(sb, function, line);
	va_start(args, fmt);
	vaf.fmt = fmt;
	vaf.va = &args;
	printk(KERN_CRIT "EXT4-fs error (device %s): %s:%d: %pV\n",
	       sb->s_id, function, line, &vaf);
	va_end(args);

	if (sb_rdonly(sb) == 0) {
		ext4_msg(sb, KERN_CRIT, "Remounting filesystem read-only");
		EXT4_SB(sb)->s_mount_flags |= EXT4_MF_FS_ABORTED;
		/*
		 * Make sure updated value of ->s_mount_flags will be visible
		 * before ->s_flags update
		 */
		smp_wmb();
		sb->s_flags |= SB_RDONLY;
		if (EXT4_SB(sb)->s_journal)
			jbd2_journal_abort(EXT4_SB(sb)->s_journal, -EIO);
		save_error_info(sb, function, line);
	}
	if (test_opt(sb, ERRORS_PANIC)) {
		if (EXT4_SB(sb)->s_journal &&
		  !(EXT4_SB(sb)->s_journal->j_flags & JBD2_REC_ERR))
			return;
		panic("EXT4-fs panic from previous error\n");
	}
}

void __ext4_msg(struct super_block *sb,
		const char *prefix, const char *fmt, ...)
{
	struct va_format vaf;
	va_list args;

	if (!___ratelimit(&(EXT4_SB(sb)->s_msg_ratelimit_state), "EXT4-fs"))
		return;

	va_start(args, fmt);
	vaf.fmt = fmt;
	vaf.va = &args;
	printk("%sEXT4-fs (%s): %pV\n", prefix, sb->s_id, &vaf);
	va_end(args);
}

#define ext4_warning_ratelimit(sb)					\
		___ratelimit(&(EXT4_SB(sb)->s_warning_ratelimit_state),	\
			     "EXT4-fs warning")

void __ext4_warning(struct super_block *sb, const char *function,
		    unsigned int line, const char *fmt, ...)
{
	struct va_format vaf;
	va_list args;

	if (!ext4_warning_ratelimit(sb))
		return;

	va_start(args, fmt);
	vaf.fmt = fmt;
	vaf.va = &args;
	printk(KERN_WARNING "EXT4-fs warning (device %s): %s:%d: %pV\n",
	       sb->s_id, function, line, &vaf);
	va_end(args);
}

void __ext4_warning_inode(const struct inode *inode, const char *function,
			  unsigned int line, const char *fmt, ...)
{
	struct va_format vaf;
	va_list args;

	if (!ext4_warning_ratelimit(inode->i_sb))
		return;

	va_start(args, fmt);
	vaf.fmt = fmt;
	vaf.va = &args;
	printk(KERN_WARNING "EXT4-fs warning (device %s): %s:%d: "
	       "inode #%lu: comm %s: %pV\n", inode->i_sb->s_id,
	       function, line, inode->i_ino, current->comm, &vaf);
	va_end(args);
}

void __ext4_grp_locked_error(const char *function, unsigned int line,
			     struct super_block *sb, ext4_group_t grp,
			     unsigned long ino, ext4_fsblk_t block,
			     const char *fmt, ...)
__releases(bitlock)
__acquires(bitlock)
{
	struct va_format vaf;
	va_list args;
	struct ext4_super_block *es = EXT4_SB(sb)->s_es;

	if (unlikely(ext4_forced_shutdown(EXT4_SB(sb))))
		return;

	trace_ext4_error(sb, function, line);
	es->s_last_error_ino = cpu_to_le32(ino);
	es->s_last_error_block = cpu_to_le64(block);
	__save_error_info(sb, function, line);

	if (ext4_error_ratelimit(sb)) {
		va_start(args, fmt);
		vaf.fmt = fmt;
		vaf.va = &args;
		printk(KERN_CRIT "EXT4-fs error (device %s): %s:%d: group %u, ",
		       sb->s_id, function, line, grp);
		if (ino)
			printk(KERN_CONT "inode %lu: ", ino);
		if (block)
			printk(KERN_CONT "block %llu:",
			       (unsigned long long) block);
		printk(KERN_CONT "%pV\n", &vaf);
		va_end(args);
	}

	if (test_opt(sb, WARN_ON_ERROR))
		WARN_ON_ONCE(1);

	if (test_opt(sb, ERRORS_CONT)) {
		ext4_commit_super(sb, 0);
		return;
	}

	ext4_unlock_group(sb, grp);
	ext4_commit_super(sb, 1);
	ext4_handle_error(sb);
	/*
	 * We only get here in the ERRORS_RO case; relocking the group
	 * may be dangerous, but nothing bad will happen since the
	 * filesystem will have already been marked read/only and the
	 * journal has been aborted.  We return 1 as a hint to callers
	 * who might what to use the return value from
	 * ext4_grp_locked_error() to distinguish between the
	 * ERRORS_CONT and ERRORS_RO case, and perhaps return more
	 * aggressively from the ext4 function in question, with a
	 * more appropriate error code.
	 */
	ext4_lock_group(sb, grp);
	return;
}

void ext4_mark_group_bitmap_corrupted(struct super_block *sb,
				     ext4_group_t group,
				     unsigned int flags)
{
	struct ext4_sb_info *sbi = EXT4_SB(sb);
	struct ext4_group_info *grp = ext4_get_group_info(sb, group);
	struct ext4_group_desc *gdp = ext4_get_group_desc(sb, group, NULL);
	int ret;

	if (flags & EXT4_GROUP_INFO_BBITMAP_CORRUPT) {
		ret = ext4_test_and_set_bit(EXT4_GROUP_INFO_BBITMAP_CORRUPT_BIT,
					    &grp->bb_state);
		if (!ret)
			percpu_counter_sub(&sbi->s_freeclusters_counter,
					   grp->bb_free);
	}

	if (flags & EXT4_GROUP_INFO_IBITMAP_CORRUPT) {
		ret = ext4_test_and_set_bit(EXT4_GROUP_INFO_IBITMAP_CORRUPT_BIT,
					    &grp->bb_state);
		if (!ret && gdp) {
			int count;

			count = ext4_free_inodes_count(sb, gdp);
			percpu_counter_sub(&sbi->s_freeinodes_counter,
					   count);
		}
	}
}

void ext4_update_dynamic_rev(struct super_block *sb)
{
	struct ext4_super_block *es = EXT4_SB(sb)->s_es;

	if (le32_to_cpu(es->s_rev_level) > EXT4_GOOD_OLD_REV)
		return;

	ext4_warning(sb,
		     "updating to rev %d because of new feature flag, "
		     "running e2fsck is recommended",
		     EXT4_DYNAMIC_REV);

	es->s_first_ino = cpu_to_le32(EXT4_GOOD_OLD_FIRST_INO);
	es->s_inode_size = cpu_to_le16(EXT4_GOOD_OLD_INODE_SIZE);
	es->s_rev_level = cpu_to_le32(EXT4_DYNAMIC_REV);
	/* leave es->s_feature_*compat flags alone */
	/* es->s_uuid will be set by e2fsck if empty */

	/*
	 * The rest of the superblock fields should be zero, and if not it
	 * means they are likely already in use, so leave them alone.  We
	 * can leave it up to e2fsck to clean up any inconsistencies there.
	 */
}

/*
 * Open the external journal device
 */
static struct block_device *ext4_blkdev_get(dev_t dev, struct super_block *sb)
{
	struct block_device *bdev;
	char b[BDEVNAME_SIZE];

	bdev = blkdev_get_by_dev(dev, FMODE_READ|FMODE_WRITE|FMODE_EXCL, sb);
	if (IS_ERR(bdev))
		goto fail;
	return bdev;

fail:
	ext4_msg(sb, KERN_ERR, "failed to open journal device %s: %ld",
			__bdevname(dev, b), PTR_ERR(bdev));
	return NULL;
}

/*
 * Release the journal device
 */
static void ext4_blkdev_put(struct block_device *bdev)
{
	blkdev_put(bdev, FMODE_READ|FMODE_WRITE|FMODE_EXCL);
}

static void ext4_blkdev_remove(struct ext4_sb_info *sbi)
{
	struct block_device *bdev;
	bdev = sbi->journal_bdev;
	if (bdev) {
		ext4_blkdev_put(bdev);
		sbi->journal_bdev = NULL;
	}
}

static inline struct inode *orphan_list_entry(struct list_head *l)
{
	return &list_entry(l, struct ext4_inode_info, i_orphan)->vfs_inode;
}

static void dump_orphan_list(struct super_block *sb, struct ext4_sb_info *sbi)
{
	struct list_head *l;

	ext4_msg(sb, KERN_ERR, "sb orphan head is %d",
		 le32_to_cpu(sbi->s_es->s_last_orphan));

	printk(KERN_ERR "sb_info orphan list:\n");
	list_for_each(l, &sbi->s_orphan) {
		struct inode *inode = orphan_list_entry(l);
		printk(KERN_ERR "  "
		       "inode %s:%lu at %p: mode %o, nlink %d, next %d\n",
		       inode->i_sb->s_id, inode->i_ino, inode,
		       inode->i_mode, inode->i_nlink,
		       NEXT_ORPHAN(inode));
	}
}

#ifdef CONFIG_QUOTA
static int ext4_quota_off(struct super_block *sb, int type);

static inline void ext4_quota_off_umount(struct super_block *sb)
{
	int type;

	/* Use our quota_off function to clear inode flags etc. */
	for (type = 0; type < EXT4_MAXQUOTAS; type++)
		ext4_quota_off(sb, type);
}

/*
 * This is a helper function which is used in the mount/remount
 * codepaths (which holds s_umount) to fetch the quota file name.
 */
static inline char *get_qf_name(struct super_block *sb,
				struct ext4_sb_info *sbi,
				int type)
{
	return rcu_dereference_protected(sbi->s_qf_names[type],
					 lockdep_is_held(&sb->s_umount));
}
#else
static inline void ext4_quota_off_umount(struct super_block *sb)
{
}
#endif

static void ext4_put_super(struct super_block *sb)
{
	struct ext4_sb_info *sbi = EXT4_SB(sb);
	struct ext4_super_block *es = sbi->s_es;
	int aborted = 0;
	int i, err;

	ext4_unregister_li_request(sb);
	ext4_quota_off_umount(sb);

	destroy_workqueue(sbi->rsv_conversion_wq);

	if (sbi->s_journal) {
		aborted = is_journal_aborted(sbi->s_journal);
		err = jbd2_journal_destroy(sbi->s_journal);
		sbi->s_journal = NULL;
		if ((err < 0) && !aborted)
			ext4_abort(sb, "Couldn't clean up the journal");
	}

	ext4_unregister_sysfs(sb);
	ext4_es_unregister_shrinker(sbi);
	del_timer_sync(&sbi->s_err_report);
	ext4_release_system_zone(sb);
	ext4_mb_release(sb);
	ext4_ext_release(sb);

	if (!sb_rdonly(sb) && !aborted) {
		ext4_clear_feature_journal_needs_recovery(sb);
		es->s_state = cpu_to_le16(sbi->s_mount_state);
	}
	if (!sb_rdonly(sb))
		ext4_commit_super(sb, 1);

	for (i = 0; i < sbi->s_gdb_count; i++)
		brelse(sbi->s_group_desc[i]);
	kvfree(sbi->s_group_desc);
	kvfree(sbi->s_flex_groups);
	percpu_counter_destroy(&sbi->s_freeclusters_counter);
	percpu_counter_destroy(&sbi->s_freeinodes_counter);
	percpu_counter_destroy(&sbi->s_dirs_counter);
	percpu_counter_destroy(&sbi->s_dirtyclusters_counter);
	percpu_free_rwsem(&sbi->s_journal_flag_rwsem);
#ifdef CONFIG_QUOTA
	for (i = 0; i < EXT4_MAXQUOTAS; i++)
		kfree(get_qf_name(sb, sbi, i));
#endif

	/* Debugging code just in case the in-memory inode orphan list
	 * isn't empty.  The on-disk one can be non-empty if we've
	 * detected an error and taken the fs readonly, but the
	 * in-memory list had better be clean by this point. */
	if (!list_empty(&sbi->s_orphan))
		dump_orphan_list(sb, sbi);
	J_ASSERT(list_empty(&sbi->s_orphan));

	sync_blockdev(sb->s_bdev);
	invalidate_bdev(sb->s_bdev);
	if (sbi->journal_bdev && sbi->journal_bdev != sb->s_bdev) {
		/*
		 * Invalidate the journal device's buffers.  We don't want them
		 * floating about in memory - the physical journal device may
		 * hotswapped, and it breaks the `ro-after' testing code.
		 */
		sync_blockdev(sbi->journal_bdev);
		invalidate_bdev(sbi->journal_bdev);
		ext4_blkdev_remove(sbi);
	}

	ext4_xattr_destroy_cache(sbi->s_ea_inode_cache);
	sbi->s_ea_inode_cache = NULL;

	ext4_xattr_destroy_cache(sbi->s_ea_block_cache);
	sbi->s_ea_block_cache = NULL;

	if (sbi->s_mmp_tsk)
		kthread_stop(sbi->s_mmp_tsk);
	brelse(sbi->s_sbh);
	sb->s_fs_info = NULL;
	/*
	 * Now that we are completely done shutting down the
	 * superblock, we need to actually destroy the kobject.
	 */
	kobject_put(&sbi->s_kobj);
	wait_for_completion(&sbi->s_kobj_unregister);
	if (sbi->s_chksum_driver)
		crypto_free_shash(sbi->s_chksum_driver);
	kfree(sbi->s_blockgroup_lock);
	fs_put_dax(sbi->s_daxdev);
#ifdef CONFIG_UNICODE
	utf8_unload(sbi->s_encoding);
#endif
	kfree(sbi);
}

static struct kmem_cache *ext4_inode_cachep;

/*
 * Called inside transaction, so use GFP_NOFS
 */
static struct inode *ext4_alloc_inode(struct super_block *sb)
{
	struct ext4_inode_info *ei;

	ei = kmem_cache_alloc(ext4_inode_cachep, GFP_NOFS);
	if (!ei)
		return NULL;

	inode_set_iversion(&ei->vfs_inode, 1);
	spin_lock_init(&ei->i_raw_lock);
	INIT_LIST_HEAD(&ei->i_prealloc_list);
	spin_lock_init(&ei->i_prealloc_lock);
	ext4_es_init_tree(&ei->i_es_tree);
	rwlock_init(&ei->i_es_lock);
	INIT_LIST_HEAD(&ei->i_es_list);
	ei->i_es_all_nr = 0;
	ei->i_es_shk_nr = 0;
	ei->i_es_shrink_lblk = 0;
	ei->i_reserved_data_blocks = 0;
	ei->i_da_metadata_calc_len = 0;
	ei->i_da_metadata_calc_last_lblock = 0;
	spin_lock_init(&(ei->i_block_reservation_lock));
	ext4_init_pending_tree(&ei->i_pending_tree);
#ifdef CONFIG_QUOTA
	ei->i_reserved_quota = 0;
	memset(&ei->i_dquot, 0, sizeof(ei->i_dquot));
#endif
	ei->jinode = NULL;
	INIT_LIST_HEAD(&ei->i_rsv_conversion_list);
	spin_lock_init(&ei->i_completed_io_lock);
	ei->i_sync_tid = 0;
	ei->i_datasync_tid = 0;
	atomic_set(&ei->i_unwritten, 0);
	INIT_WORK(&ei->i_rsv_conversion_work, ext4_end_io_rsv_work);
	return &ei->vfs_inode;
}

static int ext4_drop_inode(struct inode *inode)
{
	int drop = generic_drop_inode(inode);

	trace_ext4_drop_inode(inode, drop);
	return drop;
}

static void ext4_free_in_core_inode(struct inode *inode)
{
<<<<<<< HEAD
=======
	struct inode *inode = container_of(head, struct inode, i_rcu);

	fscrypt_free_inode(inode);

>>>>>>> 2c58d548
	kmem_cache_free(ext4_inode_cachep, EXT4_I(inode));
}

static void ext4_destroy_inode(struct inode *inode)
{
	if (!list_empty(&(EXT4_I(inode)->i_orphan))) {
		ext4_msg(inode->i_sb, KERN_ERR,
			 "Inode %lu (%p): orphan list check failed!",
			 inode->i_ino, EXT4_I(inode));
		print_hex_dump(KERN_INFO, "", DUMP_PREFIX_ADDRESS, 16, 4,
				EXT4_I(inode), sizeof(struct ext4_inode_info),
				true);
		dump_stack();
	}
}

static void init_once(void *foo)
{
	struct ext4_inode_info *ei = (struct ext4_inode_info *) foo;

	INIT_LIST_HEAD(&ei->i_orphan);
	init_rwsem(&ei->xattr_sem);
	init_rwsem(&ei->i_data_sem);
	init_rwsem(&ei->i_mmap_sem);
	inode_init_once(&ei->vfs_inode);
}

static int __init init_inodecache(void)
{
	ext4_inode_cachep = kmem_cache_create_usercopy("ext4_inode_cache",
				sizeof(struct ext4_inode_info), 0,
				(SLAB_RECLAIM_ACCOUNT|SLAB_MEM_SPREAD|
					SLAB_ACCOUNT),
				offsetof(struct ext4_inode_info, i_data),
				sizeof_field(struct ext4_inode_info, i_data),
				init_once);
	if (ext4_inode_cachep == NULL)
		return -ENOMEM;
	return 0;
}

static void destroy_inodecache(void)
{
	/*
	 * Make sure all delayed rcu free inodes are flushed before we
	 * destroy cache.
	 */
	rcu_barrier();
	kmem_cache_destroy(ext4_inode_cachep);
}

void ext4_clear_inode(struct inode *inode)
{
	invalidate_inode_buffers(inode);
	clear_inode(inode);
	dquot_drop(inode);
	ext4_discard_preallocations(inode);
	ext4_es_remove_extent(inode, 0, EXT_MAX_BLOCKS);
	if (EXT4_I(inode)->jinode) {
		jbd2_journal_release_jbd_inode(EXT4_JOURNAL(inode),
					       EXT4_I(inode)->jinode);
		jbd2_free_inode(EXT4_I(inode)->jinode);
		EXT4_I(inode)->jinode = NULL;
	}
	fscrypt_put_encryption_info(inode);
}

static struct inode *ext4_nfs_get_inode(struct super_block *sb,
					u64 ino, u32 generation)
{
	struct inode *inode;

	/*
	 * Currently we don't know the generation for parent directory, so
	 * a generation of 0 means "accept any"
	 */
	inode = ext4_iget(sb, ino, EXT4_IGET_HANDLE);
	if (IS_ERR(inode))
		return ERR_CAST(inode);
	if (generation && inode->i_generation != generation) {
		iput(inode);
		return ERR_PTR(-ESTALE);
	}

	return inode;
}

static struct dentry *ext4_fh_to_dentry(struct super_block *sb, struct fid *fid,
					int fh_len, int fh_type)
{
	return generic_fh_to_dentry(sb, fid, fh_len, fh_type,
				    ext4_nfs_get_inode);
}

static struct dentry *ext4_fh_to_parent(struct super_block *sb, struct fid *fid,
					int fh_len, int fh_type)
{
	return generic_fh_to_parent(sb, fid, fh_len, fh_type,
				    ext4_nfs_get_inode);
}

static int ext4_nfs_commit_metadata(struct inode *inode)
{
	struct writeback_control wbc = {
		.sync_mode = WB_SYNC_ALL
	};

	trace_ext4_nfs_commit_metadata(inode);
	return ext4_write_inode(inode, &wbc);
}

/*
 * Try to release metadata pages (indirect blocks, directories) which are
 * mapped via the block device.  Since these pages could have journal heads
 * which would prevent try_to_free_buffers() from freeing them, we must use
 * jbd2 layer's try_to_free_buffers() function to release them.
 */
static int bdev_try_to_free_page(struct super_block *sb, struct page *page,
				 gfp_t wait)
{
	journal_t *journal = EXT4_SB(sb)->s_journal;

	WARN_ON(PageChecked(page));
	if (!page_has_buffers(page))
		return 0;
	if (journal)
		return jbd2_journal_try_to_free_buffers(journal, page,
						wait & ~__GFP_DIRECT_RECLAIM);
	return try_to_free_buffers(page);
}

#ifdef CONFIG_FS_ENCRYPTION
static int ext4_get_context(struct inode *inode, void *ctx, size_t len)
{
	return ext4_xattr_get(inode, EXT4_XATTR_INDEX_ENCRYPTION,
				 EXT4_XATTR_NAME_ENCRYPTION_CONTEXT, ctx, len);
}

static int ext4_set_context(struct inode *inode, const void *ctx, size_t len,
							void *fs_data)
{
	handle_t *handle = fs_data;
	int res, res2, credits, retries = 0;

	/*
	 * Encrypting the root directory is not allowed because e2fsck expects
	 * lost+found to exist and be unencrypted, and encrypting the root
	 * directory would imply encrypting the lost+found directory as well as
	 * the filename "lost+found" itself.
	 */
	if (inode->i_ino == EXT4_ROOT_INO)
		return -EPERM;

	if (WARN_ON_ONCE(IS_DAX(inode) && i_size_read(inode)))
		return -EINVAL;

	res = ext4_convert_inline_data(inode);
	if (res)
		return res;

	/*
	 * If a journal handle was specified, then the encryption context is
	 * being set on a new inode via inheritance and is part of a larger
	 * transaction to create the inode.  Otherwise the encryption context is
	 * being set on an existing inode in its own transaction.  Only in the
	 * latter case should the "retry on ENOSPC" logic be used.
	 */

	if (handle) {
		res = ext4_xattr_set_handle(handle, inode,
					    EXT4_XATTR_INDEX_ENCRYPTION,
					    EXT4_XATTR_NAME_ENCRYPTION_CONTEXT,
					    ctx, len, 0);
		if (!res) {
			ext4_set_inode_flag(inode, EXT4_INODE_ENCRYPT);
			ext4_clear_inode_state(inode,
					EXT4_STATE_MAY_INLINE_DATA);
			/*
			 * Update inode->i_flags - S_ENCRYPTED will be enabled,
			 * S_DAX may be disabled
			 */
			ext4_set_inode_flags(inode);
		}
		return res;
	}

	res = dquot_initialize(inode);
	if (res)
		return res;
retry:
	res = ext4_xattr_set_credits(inode, len, false /* is_create */,
				     &credits);
	if (res)
		return res;

	handle = ext4_journal_start(inode, EXT4_HT_MISC, credits);
	if (IS_ERR(handle))
		return PTR_ERR(handle);

	res = ext4_xattr_set_handle(handle, inode, EXT4_XATTR_INDEX_ENCRYPTION,
				    EXT4_XATTR_NAME_ENCRYPTION_CONTEXT,
				    ctx, len, 0);
	if (!res) {
		ext4_set_inode_flag(inode, EXT4_INODE_ENCRYPT);
		/*
		 * Update inode->i_flags - S_ENCRYPTED will be enabled,
		 * S_DAX may be disabled
		 */
		ext4_set_inode_flags(inode);
		res = ext4_mark_inode_dirty(handle, inode);
		if (res)
			EXT4_ERROR_INODE(inode, "Failed to mark inode dirty");
	}
	res2 = ext4_journal_stop(handle);

	if (res == -ENOSPC && ext4_should_retry_alloc(inode->i_sb, &retries))
		goto retry;
	if (!res)
		res = res2;
	return res;
}

static bool ext4_dummy_context(struct inode *inode)
{
	return DUMMY_ENCRYPTION_ENABLED(EXT4_SB(inode->i_sb));
}

static const struct fscrypt_operations ext4_cryptops = {
	.key_prefix		= "ext4:",
	.get_context		= ext4_get_context,
	.set_context		= ext4_set_context,
	.dummy_context		= ext4_dummy_context,
	.empty_dir		= ext4_empty_dir,
	.max_namelen		= EXT4_NAME_LEN,
};
#endif

#ifdef CONFIG_QUOTA
static const char * const quotatypes[] = INITQFNAMES;
#define QTYPE2NAME(t) (quotatypes[t])

static int ext4_write_dquot(struct dquot *dquot);
static int ext4_acquire_dquot(struct dquot *dquot);
static int ext4_release_dquot(struct dquot *dquot);
static int ext4_mark_dquot_dirty(struct dquot *dquot);
static int ext4_write_info(struct super_block *sb, int type);
static int ext4_quota_on(struct super_block *sb, int type, int format_id,
			 const struct path *path);
static int ext4_quota_on_mount(struct super_block *sb, int type);
static ssize_t ext4_quota_read(struct super_block *sb, int type, char *data,
			       size_t len, loff_t off);
static ssize_t ext4_quota_write(struct super_block *sb, int type,
				const char *data, size_t len, loff_t off);
static int ext4_quota_enable(struct super_block *sb, int type, int format_id,
			     unsigned int flags);
static int ext4_enable_quotas(struct super_block *sb);
static int ext4_get_next_id(struct super_block *sb, struct kqid *qid);

static struct dquot **ext4_get_dquots(struct inode *inode)
{
	return EXT4_I(inode)->i_dquot;
}

static const struct dquot_operations ext4_quota_operations = {
	.get_reserved_space	= ext4_get_reserved_space,
	.write_dquot		= ext4_write_dquot,
	.acquire_dquot		= ext4_acquire_dquot,
	.release_dquot		= ext4_release_dquot,
	.mark_dirty		= ext4_mark_dquot_dirty,
	.write_info		= ext4_write_info,
	.alloc_dquot		= dquot_alloc,
	.destroy_dquot		= dquot_destroy,
	.get_projid		= ext4_get_projid,
	.get_inode_usage	= ext4_get_inode_usage,
	.get_next_id		= ext4_get_next_id,
};

static const struct quotactl_ops ext4_qctl_operations = {
	.quota_on	= ext4_quota_on,
	.quota_off	= ext4_quota_off,
	.quota_sync	= dquot_quota_sync,
	.get_state	= dquot_get_state,
	.set_info	= dquot_set_dqinfo,
	.get_dqblk	= dquot_get_dqblk,
	.set_dqblk	= dquot_set_dqblk,
	.get_nextdqblk	= dquot_get_next_dqblk,
};
#endif

static const struct super_operations ext4_sops = {
	.alloc_inode	= ext4_alloc_inode,
	.free_inode	= ext4_free_in_core_inode,
	.destroy_inode	= ext4_destroy_inode,
	.write_inode	= ext4_write_inode,
	.dirty_inode	= ext4_dirty_inode,
	.drop_inode	= ext4_drop_inode,
	.evict_inode	= ext4_evict_inode,
	.put_super	= ext4_put_super,
	.sync_fs	= ext4_sync_fs,
	.freeze_fs	= ext4_freeze,
	.unfreeze_fs	= ext4_unfreeze,
	.statfs		= ext4_statfs,
	.remount_fs	= ext4_remount,
	.show_options	= ext4_show_options,
#ifdef CONFIG_QUOTA
	.quota_read	= ext4_quota_read,
	.quota_write	= ext4_quota_write,
	.get_dquots	= ext4_get_dquots,
#endif
	.bdev_try_to_free_page = bdev_try_to_free_page,
};

static const struct export_operations ext4_export_ops = {
	.fh_to_dentry = ext4_fh_to_dentry,
	.fh_to_parent = ext4_fh_to_parent,
	.get_parent = ext4_get_parent,
	.commit_metadata = ext4_nfs_commit_metadata,
};

enum {
	Opt_bsd_df, Opt_minix_df, Opt_grpid, Opt_nogrpid,
	Opt_resgid, Opt_resuid, Opt_sb, Opt_err_cont, Opt_err_panic, Opt_err_ro,
	Opt_nouid32, Opt_debug, Opt_removed,
	Opt_user_xattr, Opt_nouser_xattr, Opt_acl, Opt_noacl,
	Opt_auto_da_alloc, Opt_noauto_da_alloc, Opt_noload,
	Opt_commit, Opt_min_batch_time, Opt_max_batch_time, Opt_journal_dev,
	Opt_journal_path, Opt_journal_checksum, Opt_journal_async_commit,
	Opt_abort, Opt_data_journal, Opt_data_ordered, Opt_data_writeback,
	Opt_data_err_abort, Opt_data_err_ignore, Opt_test_dummy_encryption,
	Opt_usrjquota, Opt_grpjquota, Opt_offusrjquota, Opt_offgrpjquota,
	Opt_jqfmt_vfsold, Opt_jqfmt_vfsv0, Opt_jqfmt_vfsv1, Opt_quota,
	Opt_noquota, Opt_barrier, Opt_nobarrier, Opt_err,
	Opt_usrquota, Opt_grpquota, Opt_prjquota, Opt_i_version, Opt_dax,
	Opt_stripe, Opt_delalloc, Opt_nodelalloc, Opt_warn_on_error,
	Opt_nowarn_on_error, Opt_mblk_io_submit,
	Opt_lazytime, Opt_nolazytime, Opt_debug_want_extra_isize,
	Opt_nomblk_io_submit, Opt_block_validity, Opt_noblock_validity,
	Opt_inode_readahead_blks, Opt_journal_ioprio,
	Opt_dioread_nolock, Opt_dioread_lock,
	Opt_discard, Opt_nodiscard, Opt_init_itable, Opt_noinit_itable,
	Opt_max_dir_size_kb, Opt_nojournal_checksum, Opt_nombcache,
};

static const match_table_t tokens = {
	{Opt_bsd_df, "bsddf"},
	{Opt_minix_df, "minixdf"},
	{Opt_grpid, "grpid"},
	{Opt_grpid, "bsdgroups"},
	{Opt_nogrpid, "nogrpid"},
	{Opt_nogrpid, "sysvgroups"},
	{Opt_resgid, "resgid=%u"},
	{Opt_resuid, "resuid=%u"},
	{Opt_sb, "sb=%u"},
	{Opt_err_cont, "errors=continue"},
	{Opt_err_panic, "errors=panic"},
	{Opt_err_ro, "errors=remount-ro"},
	{Opt_nouid32, "nouid32"},
	{Opt_debug, "debug"},
	{Opt_removed, "oldalloc"},
	{Opt_removed, "orlov"},
	{Opt_user_xattr, "user_xattr"},
	{Opt_nouser_xattr, "nouser_xattr"},
	{Opt_acl, "acl"},
	{Opt_noacl, "noacl"},
	{Opt_noload, "norecovery"},
	{Opt_noload, "noload"},
	{Opt_removed, "nobh"},
	{Opt_removed, "bh"},
	{Opt_commit, "commit=%u"},
	{Opt_min_batch_time, "min_batch_time=%u"},
	{Opt_max_batch_time, "max_batch_time=%u"},
	{Opt_journal_dev, "journal_dev=%u"},
	{Opt_journal_path, "journal_path=%s"},
	{Opt_journal_checksum, "journal_checksum"},
	{Opt_nojournal_checksum, "nojournal_checksum"},
	{Opt_journal_async_commit, "journal_async_commit"},
	{Opt_abort, "abort"},
	{Opt_data_journal, "data=journal"},
	{Opt_data_ordered, "data=ordered"},
	{Opt_data_writeback, "data=writeback"},
	{Opt_data_err_abort, "data_err=abort"},
	{Opt_data_err_ignore, "data_err=ignore"},
	{Opt_offusrjquota, "usrjquota="},
	{Opt_usrjquota, "usrjquota=%s"},
	{Opt_offgrpjquota, "grpjquota="},
	{Opt_grpjquota, "grpjquota=%s"},
	{Opt_jqfmt_vfsold, "jqfmt=vfsold"},
	{Opt_jqfmt_vfsv0, "jqfmt=vfsv0"},
	{Opt_jqfmt_vfsv1, "jqfmt=vfsv1"},
	{Opt_grpquota, "grpquota"},
	{Opt_noquota, "noquota"},
	{Opt_quota, "quota"},
	{Opt_usrquota, "usrquota"},
	{Opt_prjquota, "prjquota"},
	{Opt_barrier, "barrier=%u"},
	{Opt_barrier, "barrier"},
	{Opt_nobarrier, "nobarrier"},
	{Opt_i_version, "i_version"},
	{Opt_dax, "dax"},
	{Opt_stripe, "stripe=%u"},
	{Opt_delalloc, "delalloc"},
	{Opt_warn_on_error, "warn_on_error"},
	{Opt_nowarn_on_error, "nowarn_on_error"},
	{Opt_lazytime, "lazytime"},
	{Opt_nolazytime, "nolazytime"},
	{Opt_debug_want_extra_isize, "debug_want_extra_isize=%u"},
	{Opt_nodelalloc, "nodelalloc"},
	{Opt_removed, "mblk_io_submit"},
	{Opt_removed, "nomblk_io_submit"},
	{Opt_block_validity, "block_validity"},
	{Opt_noblock_validity, "noblock_validity"},
	{Opt_inode_readahead_blks, "inode_readahead_blks=%u"},
	{Opt_journal_ioprio, "journal_ioprio=%u"},
	{Opt_auto_da_alloc, "auto_da_alloc=%u"},
	{Opt_auto_da_alloc, "auto_da_alloc"},
	{Opt_noauto_da_alloc, "noauto_da_alloc"},
	{Opt_dioread_nolock, "dioread_nolock"},
	{Opt_dioread_lock, "dioread_lock"},
	{Opt_discard, "discard"},
	{Opt_nodiscard, "nodiscard"},
	{Opt_init_itable, "init_itable=%u"},
	{Opt_init_itable, "init_itable"},
	{Opt_noinit_itable, "noinit_itable"},
	{Opt_max_dir_size_kb, "max_dir_size_kb=%u"},
	{Opt_test_dummy_encryption, "test_dummy_encryption"},
	{Opt_nombcache, "nombcache"},
	{Opt_nombcache, "no_mbcache"},	/* for backward compatibility */
	{Opt_removed, "check=none"},	/* mount option from ext2/3 */
	{Opt_removed, "nocheck"},	/* mount option from ext2/3 */
	{Opt_removed, "reservation"},	/* mount option from ext2/3 */
	{Opt_removed, "noreservation"}, /* mount option from ext2/3 */
	{Opt_removed, "journal=%u"},	/* mount option from ext2/3 */
	{Opt_err, NULL},
};

static ext4_fsblk_t get_sb_block(void **data)
{
	ext4_fsblk_t	sb_block;
	char		*options = (char *) *data;

	if (!options || strncmp(options, "sb=", 3) != 0)
		return 1;	/* Default location */

	options += 3;
	/* TODO: use simple_strtoll with >32bit ext4 */
	sb_block = simple_strtoul(options, &options, 0);
	if (*options && *options != ',') {
		printk(KERN_ERR "EXT4-fs: Invalid sb specification: %s\n",
		       (char *) *data);
		return 1;
	}
	if (*options == ',')
		options++;
	*data = (void *) options;

	return sb_block;
}

#define DEFAULT_JOURNAL_IOPRIO (IOPRIO_PRIO_VALUE(IOPRIO_CLASS_BE, 3))
static const char deprecated_msg[] =
	"Mount option \"%s\" will be removed by %s\n"
	"Contact linux-ext4@vger.kernel.org if you think we should keep it.\n";

#ifdef CONFIG_QUOTA
static int set_qf_name(struct super_block *sb, int qtype, substring_t *args)
{
	struct ext4_sb_info *sbi = EXT4_SB(sb);
	char *qname, *old_qname = get_qf_name(sb, sbi, qtype);
	int ret = -1;

	if (sb_any_quota_loaded(sb) && !old_qname) {
		ext4_msg(sb, KERN_ERR,
			"Cannot change journaled "
			"quota options when quota turned on");
		return -1;
	}
	if (ext4_has_feature_quota(sb)) {
		ext4_msg(sb, KERN_INFO, "Journaled quota options "
			 "ignored when QUOTA feature is enabled");
		return 1;
	}
	qname = match_strdup(args);
	if (!qname) {
		ext4_msg(sb, KERN_ERR,
			"Not enough memory for storing quotafile name");
		return -1;
	}
	if (old_qname) {
		if (strcmp(old_qname, qname) == 0)
			ret = 1;
		else
			ext4_msg(sb, KERN_ERR,
				 "%s quota file already specified",
				 QTYPE2NAME(qtype));
		goto errout;
	}
	if (strchr(qname, '/')) {
		ext4_msg(sb, KERN_ERR,
			"quotafile must be on filesystem root");
		goto errout;
	}
	rcu_assign_pointer(sbi->s_qf_names[qtype], qname);
	set_opt(sb, QUOTA);
	return 1;
errout:
	kfree(qname);
	return ret;
}

static int clear_qf_name(struct super_block *sb, int qtype)
{

	struct ext4_sb_info *sbi = EXT4_SB(sb);
	char *old_qname = get_qf_name(sb, sbi, qtype);

	if (sb_any_quota_loaded(sb) && old_qname) {
		ext4_msg(sb, KERN_ERR, "Cannot change journaled quota options"
			" when quota turned on");
		return -1;
	}
	rcu_assign_pointer(sbi->s_qf_names[qtype], NULL);
	synchronize_rcu();
	kfree(old_qname);
	return 1;
}
#endif

#define MOPT_SET	0x0001
#define MOPT_CLEAR	0x0002
#define MOPT_NOSUPPORT	0x0004
#define MOPT_EXPLICIT	0x0008
#define MOPT_CLEAR_ERR	0x0010
#define MOPT_GTE0	0x0020
#ifdef CONFIG_QUOTA
#define MOPT_Q		0
#define MOPT_QFMT	0x0040
#else
#define MOPT_Q		MOPT_NOSUPPORT
#define MOPT_QFMT	MOPT_NOSUPPORT
#endif
#define MOPT_DATAJ	0x0080
#define MOPT_NO_EXT2	0x0100
#define MOPT_NO_EXT3	0x0200
#define MOPT_EXT4_ONLY	(MOPT_NO_EXT2 | MOPT_NO_EXT3)
#define MOPT_STRING	0x0400

static const struct mount_opts {
	int	token;
	int	mount_opt;
	int	flags;
} ext4_mount_opts[] = {
	{Opt_minix_df, EXT4_MOUNT_MINIX_DF, MOPT_SET},
	{Opt_bsd_df, EXT4_MOUNT_MINIX_DF, MOPT_CLEAR},
	{Opt_grpid, EXT4_MOUNT_GRPID, MOPT_SET},
	{Opt_nogrpid, EXT4_MOUNT_GRPID, MOPT_CLEAR},
	{Opt_block_validity, EXT4_MOUNT_BLOCK_VALIDITY, MOPT_SET},
	{Opt_noblock_validity, EXT4_MOUNT_BLOCK_VALIDITY, MOPT_CLEAR},
	{Opt_dioread_nolock, EXT4_MOUNT_DIOREAD_NOLOCK,
	 MOPT_EXT4_ONLY | MOPT_SET},
	{Opt_dioread_lock, EXT4_MOUNT_DIOREAD_NOLOCK,
	 MOPT_EXT4_ONLY | MOPT_CLEAR},
	{Opt_discard, EXT4_MOUNT_DISCARD, MOPT_SET},
	{Opt_nodiscard, EXT4_MOUNT_DISCARD, MOPT_CLEAR},
	{Opt_delalloc, EXT4_MOUNT_DELALLOC,
	 MOPT_EXT4_ONLY | MOPT_SET | MOPT_EXPLICIT},
	{Opt_nodelalloc, EXT4_MOUNT_DELALLOC,
	 MOPT_EXT4_ONLY | MOPT_CLEAR},
	{Opt_warn_on_error, EXT4_MOUNT_WARN_ON_ERROR, MOPT_SET},
	{Opt_nowarn_on_error, EXT4_MOUNT_WARN_ON_ERROR, MOPT_CLEAR},
	{Opt_nojournal_checksum, EXT4_MOUNT_JOURNAL_CHECKSUM,
	 MOPT_EXT4_ONLY | MOPT_CLEAR},
	{Opt_journal_checksum, EXT4_MOUNT_JOURNAL_CHECKSUM,
	 MOPT_EXT4_ONLY | MOPT_SET | MOPT_EXPLICIT},
	{Opt_journal_async_commit, (EXT4_MOUNT_JOURNAL_ASYNC_COMMIT |
				    EXT4_MOUNT_JOURNAL_CHECKSUM),
	 MOPT_EXT4_ONLY | MOPT_SET | MOPT_EXPLICIT},
	{Opt_noload, EXT4_MOUNT_NOLOAD, MOPT_NO_EXT2 | MOPT_SET},
	{Opt_err_panic, EXT4_MOUNT_ERRORS_PANIC, MOPT_SET | MOPT_CLEAR_ERR},
	{Opt_err_ro, EXT4_MOUNT_ERRORS_RO, MOPT_SET | MOPT_CLEAR_ERR},
	{Opt_err_cont, EXT4_MOUNT_ERRORS_CONT, MOPT_SET | MOPT_CLEAR_ERR},
	{Opt_data_err_abort, EXT4_MOUNT_DATA_ERR_ABORT,
	 MOPT_NO_EXT2},
	{Opt_data_err_ignore, EXT4_MOUNT_DATA_ERR_ABORT,
	 MOPT_NO_EXT2},
	{Opt_barrier, EXT4_MOUNT_BARRIER, MOPT_SET},
	{Opt_nobarrier, EXT4_MOUNT_BARRIER, MOPT_CLEAR},
	{Opt_noauto_da_alloc, EXT4_MOUNT_NO_AUTO_DA_ALLOC, MOPT_SET},
	{Opt_auto_da_alloc, EXT4_MOUNT_NO_AUTO_DA_ALLOC, MOPT_CLEAR},
	{Opt_noinit_itable, EXT4_MOUNT_INIT_INODE_TABLE, MOPT_CLEAR},
	{Opt_commit, 0, MOPT_GTE0},
	{Opt_max_batch_time, 0, MOPT_GTE0},
	{Opt_min_batch_time, 0, MOPT_GTE0},
	{Opt_inode_readahead_blks, 0, MOPT_GTE0},
	{Opt_init_itable, 0, MOPT_GTE0},
	{Opt_dax, EXT4_MOUNT_DAX, MOPT_SET},
	{Opt_stripe, 0, MOPT_GTE0},
	{Opt_resuid, 0, MOPT_GTE0},
	{Opt_resgid, 0, MOPT_GTE0},
	{Opt_journal_dev, 0, MOPT_NO_EXT2 | MOPT_GTE0},
	{Opt_journal_path, 0, MOPT_NO_EXT2 | MOPT_STRING},
	{Opt_journal_ioprio, 0, MOPT_NO_EXT2 | MOPT_GTE0},
	{Opt_data_journal, EXT4_MOUNT_JOURNAL_DATA, MOPT_NO_EXT2 | MOPT_DATAJ},
	{Opt_data_ordered, EXT4_MOUNT_ORDERED_DATA, MOPT_NO_EXT2 | MOPT_DATAJ},
	{Opt_data_writeback, EXT4_MOUNT_WRITEBACK_DATA,
	 MOPT_NO_EXT2 | MOPT_DATAJ},
	{Opt_user_xattr, EXT4_MOUNT_XATTR_USER, MOPT_SET},
	{Opt_nouser_xattr, EXT4_MOUNT_XATTR_USER, MOPT_CLEAR},
#ifdef CONFIG_EXT4_FS_POSIX_ACL
	{Opt_acl, EXT4_MOUNT_POSIX_ACL, MOPT_SET},
	{Opt_noacl, EXT4_MOUNT_POSIX_ACL, MOPT_CLEAR},
#else
	{Opt_acl, 0, MOPT_NOSUPPORT},
	{Opt_noacl, 0, MOPT_NOSUPPORT},
#endif
	{Opt_nouid32, EXT4_MOUNT_NO_UID32, MOPT_SET},
	{Opt_debug, EXT4_MOUNT_DEBUG, MOPT_SET},
	{Opt_debug_want_extra_isize, 0, MOPT_GTE0},
	{Opt_quota, EXT4_MOUNT_QUOTA | EXT4_MOUNT_USRQUOTA, MOPT_SET | MOPT_Q},
	{Opt_usrquota, EXT4_MOUNT_QUOTA | EXT4_MOUNT_USRQUOTA,
							MOPT_SET | MOPT_Q},
	{Opt_grpquota, EXT4_MOUNT_QUOTA | EXT4_MOUNT_GRPQUOTA,
							MOPT_SET | MOPT_Q},
	{Opt_prjquota, EXT4_MOUNT_QUOTA | EXT4_MOUNT_PRJQUOTA,
							MOPT_SET | MOPT_Q},
	{Opt_noquota, (EXT4_MOUNT_QUOTA | EXT4_MOUNT_USRQUOTA |
		       EXT4_MOUNT_GRPQUOTA | EXT4_MOUNT_PRJQUOTA),
							MOPT_CLEAR | MOPT_Q},
	{Opt_usrjquota, 0, MOPT_Q},
	{Opt_grpjquota, 0, MOPT_Q},
	{Opt_offusrjquota, 0, MOPT_Q},
	{Opt_offgrpjquota, 0, MOPT_Q},
	{Opt_jqfmt_vfsold, QFMT_VFS_OLD, MOPT_QFMT},
	{Opt_jqfmt_vfsv0, QFMT_VFS_V0, MOPT_QFMT},
	{Opt_jqfmt_vfsv1, QFMT_VFS_V1, MOPT_QFMT},
	{Opt_max_dir_size_kb, 0, MOPT_GTE0},
	{Opt_test_dummy_encryption, 0, MOPT_GTE0},
	{Opt_nombcache, EXT4_MOUNT_NO_MBCACHE, MOPT_SET},
	{Opt_err, 0, 0}
};

#ifdef CONFIG_UNICODE
static const struct ext4_sb_encodings {
	__u16 magic;
	char *name;
	char *version;
} ext4_sb_encoding_map[] = {
	{EXT4_ENC_UTF8_12_1, "utf8", "12.1.0"},
};

static int ext4_sb_read_encoding(const struct ext4_super_block *es,
				 const struct ext4_sb_encodings **encoding,
				 __u16 *flags)
{
	__u16 magic = le16_to_cpu(es->s_encoding);
	int i;

	for (i = 0; i < ARRAY_SIZE(ext4_sb_encoding_map); i++)
		if (magic == ext4_sb_encoding_map[i].magic)
			break;

	if (i >= ARRAY_SIZE(ext4_sb_encoding_map))
		return -EINVAL;

	*encoding = &ext4_sb_encoding_map[i];
	*flags = le16_to_cpu(es->s_encoding_flags);

	return 0;
}
#endif

static int handle_mount_opt(struct super_block *sb, char *opt, int token,
			    substring_t *args, unsigned long *journal_devnum,
			    unsigned int *journal_ioprio, int is_remount)
{
	struct ext4_sb_info *sbi = EXT4_SB(sb);
	const struct mount_opts *m;
	kuid_t uid;
	kgid_t gid;
	int arg = 0;

#ifdef CONFIG_QUOTA
	if (token == Opt_usrjquota)
		return set_qf_name(sb, USRQUOTA, &args[0]);
	else if (token == Opt_grpjquota)
		return set_qf_name(sb, GRPQUOTA, &args[0]);
	else if (token == Opt_offusrjquota)
		return clear_qf_name(sb, USRQUOTA);
	else if (token == Opt_offgrpjquota)
		return clear_qf_name(sb, GRPQUOTA);
#endif
	switch (token) {
	case Opt_noacl:
	case Opt_nouser_xattr:
		ext4_msg(sb, KERN_WARNING, deprecated_msg, opt, "3.5");
		break;
	case Opt_sb:
		return 1;	/* handled by get_sb_block() */
	case Opt_removed:
		ext4_msg(sb, KERN_WARNING, "Ignoring removed %s option", opt);
		return 1;
	case Opt_abort:
		sbi->s_mount_flags |= EXT4_MF_FS_ABORTED;
		return 1;
	case Opt_i_version:
		sb->s_flags |= SB_I_VERSION;
		return 1;
	case Opt_lazytime:
		sb->s_flags |= SB_LAZYTIME;
		return 1;
	case Opt_nolazytime:
		sb->s_flags &= ~SB_LAZYTIME;
		return 1;
	}

	for (m = ext4_mount_opts; m->token != Opt_err; m++)
		if (token == m->token)
			break;

	if (m->token == Opt_err) {
		ext4_msg(sb, KERN_ERR, "Unrecognized mount option \"%s\" "
			 "or missing value", opt);
		return -1;
	}

	if ((m->flags & MOPT_NO_EXT2) && IS_EXT2_SB(sb)) {
		ext4_msg(sb, KERN_ERR,
			 "Mount option \"%s\" incompatible with ext2", opt);
		return -1;
	}
	if ((m->flags & MOPT_NO_EXT3) && IS_EXT3_SB(sb)) {
		ext4_msg(sb, KERN_ERR,
			 "Mount option \"%s\" incompatible with ext3", opt);
		return -1;
	}

	if (args->from && !(m->flags & MOPT_STRING) && match_int(args, &arg))
		return -1;
	if (args->from && (m->flags & MOPT_GTE0) && (arg < 0))
		return -1;
	if (m->flags & MOPT_EXPLICIT) {
		if (m->mount_opt & EXT4_MOUNT_DELALLOC) {
			set_opt2(sb, EXPLICIT_DELALLOC);
		} else if (m->mount_opt & EXT4_MOUNT_JOURNAL_CHECKSUM) {
			set_opt2(sb, EXPLICIT_JOURNAL_CHECKSUM);
		} else
			return -1;
	}
	if (m->flags & MOPT_CLEAR_ERR)
		clear_opt(sb, ERRORS_MASK);
	if (token == Opt_noquota && sb_any_quota_loaded(sb)) {
		ext4_msg(sb, KERN_ERR, "Cannot change quota "
			 "options when quota turned on");
		return -1;
	}

	if (m->flags & MOPT_NOSUPPORT) {
		ext4_msg(sb, KERN_ERR, "%s option not supported", opt);
	} else if (token == Opt_commit) {
		if (arg == 0)
			arg = JBD2_DEFAULT_MAX_COMMIT_AGE;
		sbi->s_commit_interval = HZ * arg;
	} else if (token == Opt_debug_want_extra_isize) {
		sbi->s_want_extra_isize = arg;
	} else if (token == Opt_max_batch_time) {
		sbi->s_max_batch_time = arg;
	} else if (token == Opt_min_batch_time) {
		sbi->s_min_batch_time = arg;
	} else if (token == Opt_inode_readahead_blks) {
		if (arg && (arg > (1 << 30) || !is_power_of_2(arg))) {
			ext4_msg(sb, KERN_ERR,
				 "EXT4-fs: inode_readahead_blks must be "
				 "0 or a power of 2 smaller than 2^31");
			return -1;
		}
		sbi->s_inode_readahead_blks = arg;
	} else if (token == Opt_init_itable) {
		set_opt(sb, INIT_INODE_TABLE);
		if (!args->from)
			arg = EXT4_DEF_LI_WAIT_MULT;
		sbi->s_li_wait_mult = arg;
	} else if (token == Opt_max_dir_size_kb) {
		sbi->s_max_dir_size_kb = arg;
	} else if (token == Opt_stripe) {
		sbi->s_stripe = arg;
	} else if (token == Opt_resuid) {
		uid = make_kuid(current_user_ns(), arg);
		if (!uid_valid(uid)) {
			ext4_msg(sb, KERN_ERR, "Invalid uid value %d", arg);
			return -1;
		}
		sbi->s_resuid = uid;
	} else if (token == Opt_resgid) {
		gid = make_kgid(current_user_ns(), arg);
		if (!gid_valid(gid)) {
			ext4_msg(sb, KERN_ERR, "Invalid gid value %d", arg);
			return -1;
		}
		sbi->s_resgid = gid;
	} else if (token == Opt_journal_dev) {
		if (is_remount) {
			ext4_msg(sb, KERN_ERR,
				 "Cannot specify journal on remount");
			return -1;
		}
		*journal_devnum = arg;
	} else if (token == Opt_journal_path) {
		char *journal_path;
		struct inode *journal_inode;
		struct path path;
		int error;

		if (is_remount) {
			ext4_msg(sb, KERN_ERR,
				 "Cannot specify journal on remount");
			return -1;
		}
		journal_path = match_strdup(&args[0]);
		if (!journal_path) {
			ext4_msg(sb, KERN_ERR, "error: could not dup "
				"journal device string");
			return -1;
		}

		error = kern_path(journal_path, LOOKUP_FOLLOW, &path);
		if (error) {
			ext4_msg(sb, KERN_ERR, "error: could not find "
				"journal device path: error %d", error);
			kfree(journal_path);
			return -1;
		}

		journal_inode = d_inode(path.dentry);
		if (!S_ISBLK(journal_inode->i_mode)) {
			ext4_msg(sb, KERN_ERR, "error: journal path %s "
				"is not a block device", journal_path);
			path_put(&path);
			kfree(journal_path);
			return -1;
		}

		*journal_devnum = new_encode_dev(journal_inode->i_rdev);
		path_put(&path);
		kfree(journal_path);
	} else if (token == Opt_journal_ioprio) {
		if (arg > 7) {
			ext4_msg(sb, KERN_ERR, "Invalid journal IO priority"
				 " (must be 0-7)");
			return -1;
		}
		*journal_ioprio =
			IOPRIO_PRIO_VALUE(IOPRIO_CLASS_BE, arg);
	} else if (token == Opt_test_dummy_encryption) {
#ifdef CONFIG_FS_ENCRYPTION
		sbi->s_mount_flags |= EXT4_MF_TEST_DUMMY_ENCRYPTION;
		ext4_msg(sb, KERN_WARNING,
			 "Test dummy encryption mode enabled");
#else
		ext4_msg(sb, KERN_WARNING,
			 "Test dummy encryption mount option ignored");
#endif
	} else if (m->flags & MOPT_DATAJ) {
		if (is_remount) {
			if (!sbi->s_journal)
				ext4_msg(sb, KERN_WARNING, "Remounting file system with no journal so ignoring journalled data option");
			else if (test_opt(sb, DATA_FLAGS) != m->mount_opt) {
				ext4_msg(sb, KERN_ERR,
					 "Cannot change data mode on remount");
				return -1;
			}
		} else {
			clear_opt(sb, DATA_FLAGS);
			sbi->s_mount_opt |= m->mount_opt;
		}
#ifdef CONFIG_QUOTA
	} else if (m->flags & MOPT_QFMT) {
		if (sb_any_quota_loaded(sb) &&
		    sbi->s_jquota_fmt != m->mount_opt) {
			ext4_msg(sb, KERN_ERR, "Cannot change journaled "
				 "quota options when quota turned on");
			return -1;
		}
		if (ext4_has_feature_quota(sb)) {
			ext4_msg(sb, KERN_INFO,
				 "Quota format mount options ignored "
				 "when QUOTA feature is enabled");
			return 1;
		}
		sbi->s_jquota_fmt = m->mount_opt;
#endif
	} else if (token == Opt_dax) {
#ifdef CONFIG_FS_DAX
		ext4_msg(sb, KERN_WARNING,
		"DAX enabled. Warning: EXPERIMENTAL, use at your own risk");
		sbi->s_mount_opt |= m->mount_opt;
#else
		ext4_msg(sb, KERN_INFO, "dax option not supported");
		return -1;
#endif
	} else if (token == Opt_data_err_abort) {
		sbi->s_mount_opt |= m->mount_opt;
	} else if (token == Opt_data_err_ignore) {
		sbi->s_mount_opt &= ~m->mount_opt;
	} else {
		if (!args->from)
			arg = 1;
		if (m->flags & MOPT_CLEAR)
			arg = !arg;
		else if (unlikely(!(m->flags & MOPT_SET))) {
			ext4_msg(sb, KERN_WARNING,
				 "buggy handling of option %s", opt);
			WARN_ON(1);
			return -1;
		}
		if (arg != 0)
			sbi->s_mount_opt |= m->mount_opt;
		else
			sbi->s_mount_opt &= ~m->mount_opt;
	}
	return 1;
}

static int parse_options(char *options, struct super_block *sb,
			 unsigned long *journal_devnum,
			 unsigned int *journal_ioprio,
			 int is_remount)
{
	struct ext4_sb_info *sbi = EXT4_SB(sb);
	char *p, __maybe_unused *usr_qf_name, __maybe_unused *grp_qf_name;
	substring_t args[MAX_OPT_ARGS];
	int token;

	if (!options)
		return 1;

	while ((p = strsep(&options, ",")) != NULL) {
		if (!*p)
			continue;
		/*
		 * Initialize args struct so we know whether arg was
		 * found; some options take optional arguments.
		 */
		args[0].to = args[0].from = NULL;
		token = match_token(p, tokens, args);
		if (handle_mount_opt(sb, p, token, args, journal_devnum,
				     journal_ioprio, is_remount) < 0)
			return 0;
	}
#ifdef CONFIG_QUOTA
	/*
	 * We do the test below only for project quotas. 'usrquota' and
	 * 'grpquota' mount options are allowed even without quota feature
	 * to support legacy quotas in quota files.
	 */
	if (test_opt(sb, PRJQUOTA) && !ext4_has_feature_project(sb)) {
		ext4_msg(sb, KERN_ERR, "Project quota feature not enabled. "
			 "Cannot enable project quota enforcement.");
		return 0;
	}
	usr_qf_name = get_qf_name(sb, sbi, USRQUOTA);
	grp_qf_name = get_qf_name(sb, sbi, GRPQUOTA);
	if (usr_qf_name || grp_qf_name) {
		if (test_opt(sb, USRQUOTA) && usr_qf_name)
			clear_opt(sb, USRQUOTA);

		if (test_opt(sb, GRPQUOTA) && grp_qf_name)
			clear_opt(sb, GRPQUOTA);

		if (test_opt(sb, GRPQUOTA) || test_opt(sb, USRQUOTA)) {
			ext4_msg(sb, KERN_ERR, "old and new quota "
					"format mixing");
			return 0;
		}

		if (!sbi->s_jquota_fmt) {
			ext4_msg(sb, KERN_ERR, "journaled quota format "
					"not specified");
			return 0;
		}
	}
#endif
	if (test_opt(sb, DIOREAD_NOLOCK)) {
		int blocksize =
			BLOCK_SIZE << le32_to_cpu(sbi->s_es->s_log_block_size);

		if (blocksize < PAGE_SIZE) {
			ext4_msg(sb, KERN_ERR, "can't mount with "
				 "dioread_nolock if block size != PAGE_SIZE");
			return 0;
		}
	}
	return 1;
}

static inline void ext4_show_quota_options(struct seq_file *seq,
					   struct super_block *sb)
{
#if defined(CONFIG_QUOTA)
	struct ext4_sb_info *sbi = EXT4_SB(sb);
	char *usr_qf_name, *grp_qf_name;

	if (sbi->s_jquota_fmt) {
		char *fmtname = "";

		switch (sbi->s_jquota_fmt) {
		case QFMT_VFS_OLD:
			fmtname = "vfsold";
			break;
		case QFMT_VFS_V0:
			fmtname = "vfsv0";
			break;
		case QFMT_VFS_V1:
			fmtname = "vfsv1";
			break;
		}
		seq_printf(seq, ",jqfmt=%s", fmtname);
	}

	rcu_read_lock();
	usr_qf_name = rcu_dereference(sbi->s_qf_names[USRQUOTA]);
	grp_qf_name = rcu_dereference(sbi->s_qf_names[GRPQUOTA]);
	if (usr_qf_name)
		seq_show_option(seq, "usrjquota", usr_qf_name);
	if (grp_qf_name)
		seq_show_option(seq, "grpjquota", grp_qf_name);
	rcu_read_unlock();
#endif
}

static const char *token2str(int token)
{
	const struct match_token *t;

	for (t = tokens; t->token != Opt_err; t++)
		if (t->token == token && !strchr(t->pattern, '='))
			break;
	return t->pattern;
}

/*
 * Show an option if
 *  - it's set to a non-default value OR
 *  - if the per-sb default is different from the global default
 */
static int _ext4_show_options(struct seq_file *seq, struct super_block *sb,
			      int nodefs)
{
	struct ext4_sb_info *sbi = EXT4_SB(sb);
	struct ext4_super_block *es = sbi->s_es;
	int def_errors, def_mount_opt = sbi->s_def_mount_opt;
	const struct mount_opts *m;
	char sep = nodefs ? '\n' : ',';

#define SEQ_OPTS_PUTS(str) seq_printf(seq, "%c" str, sep)
#define SEQ_OPTS_PRINT(str, arg) seq_printf(seq, "%c" str, sep, arg)

	if (sbi->s_sb_block != 1)
		SEQ_OPTS_PRINT("sb=%llu", sbi->s_sb_block);

	for (m = ext4_mount_opts; m->token != Opt_err; m++) {
		int want_set = m->flags & MOPT_SET;
		if (((m->flags & (MOPT_SET|MOPT_CLEAR)) == 0) ||
		    (m->flags & MOPT_CLEAR_ERR))
			continue;
		if (!nodefs && !(m->mount_opt & (sbi->s_mount_opt ^ def_mount_opt)))
			continue; /* skip if same as the default */
		if ((want_set &&
		     (sbi->s_mount_opt & m->mount_opt) != m->mount_opt) ||
		    (!want_set && (sbi->s_mount_opt & m->mount_opt)))
			continue; /* select Opt_noFoo vs Opt_Foo */
		SEQ_OPTS_PRINT("%s", token2str(m->token));
	}

	if (nodefs || !uid_eq(sbi->s_resuid, make_kuid(&init_user_ns, EXT4_DEF_RESUID)) ||
	    le16_to_cpu(es->s_def_resuid) != EXT4_DEF_RESUID)
		SEQ_OPTS_PRINT("resuid=%u",
				from_kuid_munged(&init_user_ns, sbi->s_resuid));
	if (nodefs || !gid_eq(sbi->s_resgid, make_kgid(&init_user_ns, EXT4_DEF_RESGID)) ||
	    le16_to_cpu(es->s_def_resgid) != EXT4_DEF_RESGID)
		SEQ_OPTS_PRINT("resgid=%u",
				from_kgid_munged(&init_user_ns, sbi->s_resgid));
	def_errors = nodefs ? -1 : le16_to_cpu(es->s_errors);
	if (test_opt(sb, ERRORS_RO) && def_errors != EXT4_ERRORS_RO)
		SEQ_OPTS_PUTS("errors=remount-ro");
	if (test_opt(sb, ERRORS_CONT) && def_errors != EXT4_ERRORS_CONTINUE)
		SEQ_OPTS_PUTS("errors=continue");
	if (test_opt(sb, ERRORS_PANIC) && def_errors != EXT4_ERRORS_PANIC)
		SEQ_OPTS_PUTS("errors=panic");
	if (nodefs || sbi->s_commit_interval != JBD2_DEFAULT_MAX_COMMIT_AGE*HZ)
		SEQ_OPTS_PRINT("commit=%lu", sbi->s_commit_interval / HZ);
	if (nodefs || sbi->s_min_batch_time != EXT4_DEF_MIN_BATCH_TIME)
		SEQ_OPTS_PRINT("min_batch_time=%u", sbi->s_min_batch_time);
	if (nodefs || sbi->s_max_batch_time != EXT4_DEF_MAX_BATCH_TIME)
		SEQ_OPTS_PRINT("max_batch_time=%u", sbi->s_max_batch_time);
	if (sb->s_flags & SB_I_VERSION)
		SEQ_OPTS_PUTS("i_version");
	if (nodefs || sbi->s_stripe)
		SEQ_OPTS_PRINT("stripe=%lu", sbi->s_stripe);
	if (nodefs || EXT4_MOUNT_DATA_FLAGS &
			(sbi->s_mount_opt ^ def_mount_opt)) {
		if (test_opt(sb, DATA_FLAGS) == EXT4_MOUNT_JOURNAL_DATA)
			SEQ_OPTS_PUTS("data=journal");
		else if (test_opt(sb, DATA_FLAGS) == EXT4_MOUNT_ORDERED_DATA)
			SEQ_OPTS_PUTS("data=ordered");
		else if (test_opt(sb, DATA_FLAGS) == EXT4_MOUNT_WRITEBACK_DATA)
			SEQ_OPTS_PUTS("data=writeback");
	}
	if (nodefs ||
	    sbi->s_inode_readahead_blks != EXT4_DEF_INODE_READAHEAD_BLKS)
		SEQ_OPTS_PRINT("inode_readahead_blks=%u",
			       sbi->s_inode_readahead_blks);

	if (test_opt(sb, INIT_INODE_TABLE) && (nodefs ||
		       (sbi->s_li_wait_mult != EXT4_DEF_LI_WAIT_MULT)))
		SEQ_OPTS_PRINT("init_itable=%u", sbi->s_li_wait_mult);
	if (nodefs || sbi->s_max_dir_size_kb)
		SEQ_OPTS_PRINT("max_dir_size_kb=%u", sbi->s_max_dir_size_kb);
	if (test_opt(sb, DATA_ERR_ABORT))
		SEQ_OPTS_PUTS("data_err=abort");
	if (DUMMY_ENCRYPTION_ENABLED(sbi))
		SEQ_OPTS_PUTS("test_dummy_encryption");

	ext4_show_quota_options(seq, sb);
	return 0;
}

static int ext4_show_options(struct seq_file *seq, struct dentry *root)
{
	return _ext4_show_options(seq, root->d_sb, 0);
}

int ext4_seq_options_show(struct seq_file *seq, void *offset)
{
	struct super_block *sb = seq->private;
	int rc;

	seq_puts(seq, sb_rdonly(sb) ? "ro" : "rw");
	rc = _ext4_show_options(seq, sb, 1);
	seq_puts(seq, "\n");
	return rc;
}

static int ext4_setup_super(struct super_block *sb, struct ext4_super_block *es,
			    int read_only)
{
	struct ext4_sb_info *sbi = EXT4_SB(sb);
	int err = 0;

	if (le32_to_cpu(es->s_rev_level) > EXT4_MAX_SUPP_REV) {
		ext4_msg(sb, KERN_ERR, "revision level too high, "
			 "forcing read-only mode");
		err = -EROFS;
	}
	if (read_only)
		goto done;
	if (!(sbi->s_mount_state & EXT4_VALID_FS))
		ext4_msg(sb, KERN_WARNING, "warning: mounting unchecked fs, "
			 "running e2fsck is recommended");
	else if (sbi->s_mount_state & EXT4_ERROR_FS)
		ext4_msg(sb, KERN_WARNING,
			 "warning: mounting fs with errors, "
			 "running e2fsck is recommended");
	else if ((__s16) le16_to_cpu(es->s_max_mnt_count) > 0 &&
		 le16_to_cpu(es->s_mnt_count) >=
		 (unsigned short) (__s16) le16_to_cpu(es->s_max_mnt_count))
		ext4_msg(sb, KERN_WARNING,
			 "warning: maximal mount count reached, "
			 "running e2fsck is recommended");
	else if (le32_to_cpu(es->s_checkinterval) &&
		 (ext4_get_tstamp(es, s_lastcheck) +
		  le32_to_cpu(es->s_checkinterval) <= ktime_get_real_seconds()))
		ext4_msg(sb, KERN_WARNING,
			 "warning: checktime reached, "
			 "running e2fsck is recommended");
	if (!sbi->s_journal)
		es->s_state &= cpu_to_le16(~EXT4_VALID_FS);
	if (!(__s16) le16_to_cpu(es->s_max_mnt_count))
		es->s_max_mnt_count = cpu_to_le16(EXT4_DFL_MAX_MNT_COUNT);
	le16_add_cpu(&es->s_mnt_count, 1);
	ext4_update_tstamp(es, s_mtime);
	if (sbi->s_journal)
		ext4_set_feature_journal_needs_recovery(sb);

	err = ext4_commit_super(sb, 1);
done:
	if (test_opt(sb, DEBUG))
		printk(KERN_INFO "[EXT4 FS bs=%lu, gc=%u, "
				"bpg=%lu, ipg=%lu, mo=%04x, mo2=%04x]\n",
			sb->s_blocksize,
			sbi->s_groups_count,
			EXT4_BLOCKS_PER_GROUP(sb),
			EXT4_INODES_PER_GROUP(sb),
			sbi->s_mount_opt, sbi->s_mount_opt2);

	cleancache_init_fs(sb);
	return err;
}

int ext4_alloc_flex_bg_array(struct super_block *sb, ext4_group_t ngroup)
{
	struct ext4_sb_info *sbi = EXT4_SB(sb);
	struct flex_groups *new_groups;
	int size;

	if (!sbi->s_log_groups_per_flex)
		return 0;

	size = ext4_flex_group(sbi, ngroup - 1) + 1;
	if (size <= sbi->s_flex_groups_allocated)
		return 0;

	size = roundup_pow_of_two(size * sizeof(struct flex_groups));
	new_groups = kvzalloc(size, GFP_KERNEL);
	if (!new_groups) {
		ext4_msg(sb, KERN_ERR, "not enough memory for %d flex groups",
			 size / (int) sizeof(struct flex_groups));
		return -ENOMEM;
	}

	if (sbi->s_flex_groups) {
		memcpy(new_groups, sbi->s_flex_groups,
		       (sbi->s_flex_groups_allocated *
			sizeof(struct flex_groups)));
		kvfree(sbi->s_flex_groups);
	}
	sbi->s_flex_groups = new_groups;
	sbi->s_flex_groups_allocated = size / sizeof(struct flex_groups);
	return 0;
}

static int ext4_fill_flex_info(struct super_block *sb)
{
	struct ext4_sb_info *sbi = EXT4_SB(sb);
	struct ext4_group_desc *gdp = NULL;
	ext4_group_t flex_group;
	int i, err;

	sbi->s_log_groups_per_flex = sbi->s_es->s_log_groups_per_flex;
	if (sbi->s_log_groups_per_flex < 1 || sbi->s_log_groups_per_flex > 31) {
		sbi->s_log_groups_per_flex = 0;
		return 1;
	}

	err = ext4_alloc_flex_bg_array(sb, sbi->s_groups_count);
	if (err)
		goto failed;

	for (i = 0; i < sbi->s_groups_count; i++) {
		gdp = ext4_get_group_desc(sb, i, NULL);

		flex_group = ext4_flex_group(sbi, i);
		atomic_add(ext4_free_inodes_count(sb, gdp),
			   &sbi->s_flex_groups[flex_group].free_inodes);
		atomic64_add(ext4_free_group_clusters(sb, gdp),
			     &sbi->s_flex_groups[flex_group].free_clusters);
		atomic_add(ext4_used_dirs_count(sb, gdp),
			   &sbi->s_flex_groups[flex_group].used_dirs);
	}

	return 1;
failed:
	return 0;
}

static __le16 ext4_group_desc_csum(struct super_block *sb, __u32 block_group,
				   struct ext4_group_desc *gdp)
{
	int offset = offsetof(struct ext4_group_desc, bg_checksum);
	__u16 crc = 0;
	__le32 le_group = cpu_to_le32(block_group);
	struct ext4_sb_info *sbi = EXT4_SB(sb);

	if (ext4_has_metadata_csum(sbi->s_sb)) {
		/* Use new metadata_csum algorithm */
		__u32 csum32;
		__u16 dummy_csum = 0;

		csum32 = ext4_chksum(sbi, sbi->s_csum_seed, (__u8 *)&le_group,
				     sizeof(le_group));
		csum32 = ext4_chksum(sbi, csum32, (__u8 *)gdp, offset);
		csum32 = ext4_chksum(sbi, csum32, (__u8 *)&dummy_csum,
				     sizeof(dummy_csum));
		offset += sizeof(dummy_csum);
		if (offset < sbi->s_desc_size)
			csum32 = ext4_chksum(sbi, csum32, (__u8 *)gdp + offset,
					     sbi->s_desc_size - offset);

		crc = csum32 & 0xFFFF;
		goto out;
	}

	/* old crc16 code */
	if (!ext4_has_feature_gdt_csum(sb))
		return 0;

	crc = crc16(~0, sbi->s_es->s_uuid, sizeof(sbi->s_es->s_uuid));
	crc = crc16(crc, (__u8 *)&le_group, sizeof(le_group));
	crc = crc16(crc, (__u8 *)gdp, offset);
	offset += sizeof(gdp->bg_checksum); /* skip checksum */
	/* for checksum of struct ext4_group_desc do the rest...*/
	if (ext4_has_feature_64bit(sb) &&
	    offset < le16_to_cpu(sbi->s_es->s_desc_size))
		crc = crc16(crc, (__u8 *)gdp + offset,
			    le16_to_cpu(sbi->s_es->s_desc_size) -
				offset);

out:
	return cpu_to_le16(crc);
}

int ext4_group_desc_csum_verify(struct super_block *sb, __u32 block_group,
				struct ext4_group_desc *gdp)
{
	if (ext4_has_group_desc_csum(sb) &&
	    (gdp->bg_checksum != ext4_group_desc_csum(sb, block_group, gdp)))
		return 0;

	return 1;
}

void ext4_group_desc_csum_set(struct super_block *sb, __u32 block_group,
			      struct ext4_group_desc *gdp)
{
	if (!ext4_has_group_desc_csum(sb))
		return;
	gdp->bg_checksum = ext4_group_desc_csum(sb, block_group, gdp);
}

/* Called at mount-time, super-block is locked */
static int ext4_check_descriptors(struct super_block *sb,
				  ext4_fsblk_t sb_block,
				  ext4_group_t *first_not_zeroed)
{
	struct ext4_sb_info *sbi = EXT4_SB(sb);
	ext4_fsblk_t first_block = le32_to_cpu(sbi->s_es->s_first_data_block);
	ext4_fsblk_t last_block;
	ext4_fsblk_t last_bg_block = sb_block + ext4_bg_num_gdb(sb, 0);
	ext4_fsblk_t block_bitmap;
	ext4_fsblk_t inode_bitmap;
	ext4_fsblk_t inode_table;
	int flexbg_flag = 0;
	ext4_group_t i, grp = sbi->s_groups_count;

	if (ext4_has_feature_flex_bg(sb))
		flexbg_flag = 1;

	ext4_debug("Checking group descriptors");

	for (i = 0; i < sbi->s_groups_count; i++) {
		struct ext4_group_desc *gdp = ext4_get_group_desc(sb, i, NULL);

		if (i == sbi->s_groups_count - 1 || flexbg_flag)
			last_block = ext4_blocks_count(sbi->s_es) - 1;
		else
			last_block = first_block +
				(EXT4_BLOCKS_PER_GROUP(sb) - 1);

		if ((grp == sbi->s_groups_count) &&
		   !(gdp->bg_flags & cpu_to_le16(EXT4_BG_INODE_ZEROED)))
			grp = i;

		block_bitmap = ext4_block_bitmap(sb, gdp);
		if (block_bitmap == sb_block) {
			ext4_msg(sb, KERN_ERR, "ext4_check_descriptors: "
				 "Block bitmap for group %u overlaps "
				 "superblock", i);
			if (!sb_rdonly(sb))
				return 0;
		}
		if (block_bitmap >= sb_block + 1 &&
		    block_bitmap <= last_bg_block) {
			ext4_msg(sb, KERN_ERR, "ext4_check_descriptors: "
				 "Block bitmap for group %u overlaps "
				 "block group descriptors", i);
			if (!sb_rdonly(sb))
				return 0;
		}
		if (block_bitmap < first_block || block_bitmap > last_block) {
			ext4_msg(sb, KERN_ERR, "ext4_check_descriptors: "
			       "Block bitmap for group %u not in group "
			       "(block %llu)!", i, block_bitmap);
			return 0;
		}
		inode_bitmap = ext4_inode_bitmap(sb, gdp);
		if (inode_bitmap == sb_block) {
			ext4_msg(sb, KERN_ERR, "ext4_check_descriptors: "
				 "Inode bitmap for group %u overlaps "
				 "superblock", i);
			if (!sb_rdonly(sb))
				return 0;
		}
		if (inode_bitmap >= sb_block + 1 &&
		    inode_bitmap <= last_bg_block) {
			ext4_msg(sb, KERN_ERR, "ext4_check_descriptors: "
				 "Inode bitmap for group %u overlaps "
				 "block group descriptors", i);
			if (!sb_rdonly(sb))
				return 0;
		}
		if (inode_bitmap < first_block || inode_bitmap > last_block) {
			ext4_msg(sb, KERN_ERR, "ext4_check_descriptors: "
			       "Inode bitmap for group %u not in group "
			       "(block %llu)!", i, inode_bitmap);
			return 0;
		}
		inode_table = ext4_inode_table(sb, gdp);
		if (inode_table == sb_block) {
			ext4_msg(sb, KERN_ERR, "ext4_check_descriptors: "
				 "Inode table for group %u overlaps "
				 "superblock", i);
			if (!sb_rdonly(sb))
				return 0;
		}
		if (inode_table >= sb_block + 1 &&
		    inode_table <= last_bg_block) {
			ext4_msg(sb, KERN_ERR, "ext4_check_descriptors: "
				 "Inode table for group %u overlaps "
				 "block group descriptors", i);
			if (!sb_rdonly(sb))
				return 0;
		}
		if (inode_table < first_block ||
		    inode_table + sbi->s_itb_per_group - 1 > last_block) {
			ext4_msg(sb, KERN_ERR, "ext4_check_descriptors: "
			       "Inode table for group %u not in group "
			       "(block %llu)!", i, inode_table);
			return 0;
		}
		ext4_lock_group(sb, i);
		if (!ext4_group_desc_csum_verify(sb, i, gdp)) {
			ext4_msg(sb, KERN_ERR, "ext4_check_descriptors: "
				 "Checksum for group %u failed (%u!=%u)",
				 i, le16_to_cpu(ext4_group_desc_csum(sb, i,
				     gdp)), le16_to_cpu(gdp->bg_checksum));
			if (!sb_rdonly(sb)) {
				ext4_unlock_group(sb, i);
				return 0;
			}
		}
		ext4_unlock_group(sb, i);
		if (!flexbg_flag)
			first_block += EXT4_BLOCKS_PER_GROUP(sb);
	}
	if (NULL != first_not_zeroed)
		*first_not_zeroed = grp;
	return 1;
}

/* ext4_orphan_cleanup() walks a singly-linked list of inodes (starting at
 * the superblock) which were deleted from all directories, but held open by
 * a process at the time of a crash.  We walk the list and try to delete these
 * inodes at recovery time (only with a read-write filesystem).
 *
 * In order to keep the orphan inode chain consistent during traversal (in
 * case of crash during recovery), we link each inode into the superblock
 * orphan list_head and handle it the same way as an inode deletion during
 * normal operation (which journals the operations for us).
 *
 * We only do an iget() and an iput() on each inode, which is very safe if we
 * accidentally point at an in-use or already deleted inode.  The worst that
 * can happen in this case is that we get a "bit already cleared" message from
 * ext4_free_inode().  The only reason we would point at a wrong inode is if
 * e2fsck was run on this filesystem, and it must have already done the orphan
 * inode cleanup for us, so we can safely abort without any further action.
 */
static void ext4_orphan_cleanup(struct super_block *sb,
				struct ext4_super_block *es)
{
	unsigned int s_flags = sb->s_flags;
	int ret, nr_orphans = 0, nr_truncates = 0;
#ifdef CONFIG_QUOTA
	int quota_update = 0;
	int i;
#endif
	if (!es->s_last_orphan) {
		jbd_debug(4, "no orphan inodes to clean up\n");
		return;
	}

	if (bdev_read_only(sb->s_bdev)) {
		ext4_msg(sb, KERN_ERR, "write access "
			"unavailable, skipping orphan cleanup");
		return;
	}

	/* Check if feature set would not allow a r/w mount */
	if (!ext4_feature_set_ok(sb, 0)) {
		ext4_msg(sb, KERN_INFO, "Skipping orphan cleanup due to "
			 "unknown ROCOMPAT features");
		return;
	}

	if (EXT4_SB(sb)->s_mount_state & EXT4_ERROR_FS) {
		/* don't clear list on RO mount w/ errors */
		if (es->s_last_orphan && !(s_flags & SB_RDONLY)) {
			ext4_msg(sb, KERN_INFO, "Errors on filesystem, "
				  "clearing orphan list.\n");
			es->s_last_orphan = 0;
		}
		jbd_debug(1, "Skipping orphan recovery on fs with errors.\n");
		return;
	}

	if (s_flags & SB_RDONLY) {
		ext4_msg(sb, KERN_INFO, "orphan cleanup on readonly fs");
		sb->s_flags &= ~SB_RDONLY;
	}
#ifdef CONFIG_QUOTA
	/* Needed for iput() to work correctly and not trash data */
	sb->s_flags |= SB_ACTIVE;

	/*
	 * Turn on quotas which were not enabled for read-only mounts if
	 * filesystem has quota feature, so that they are updated correctly.
	 */
	if (ext4_has_feature_quota(sb) && (s_flags & SB_RDONLY)) {
		int ret = ext4_enable_quotas(sb);

		if (!ret)
			quota_update = 1;
		else
			ext4_msg(sb, KERN_ERR,
				"Cannot turn on quotas: error %d", ret);
	}

	/* Turn on journaled quotas used for old sytle */
	for (i = 0; i < EXT4_MAXQUOTAS; i++) {
		if (EXT4_SB(sb)->s_qf_names[i]) {
			int ret = ext4_quota_on_mount(sb, i);

			if (!ret)
				quota_update = 1;
			else
				ext4_msg(sb, KERN_ERR,
					"Cannot turn on journaled "
					"quota: type %d: error %d", i, ret);
		}
	}
#endif

	while (es->s_last_orphan) {
		struct inode *inode;

		/*
		 * We may have encountered an error during cleanup; if
		 * so, skip the rest.
		 */
		if (EXT4_SB(sb)->s_mount_state & EXT4_ERROR_FS) {
			jbd_debug(1, "Skipping orphan recovery on fs with errors.\n");
			es->s_last_orphan = 0;
			break;
		}

		inode = ext4_orphan_get(sb, le32_to_cpu(es->s_last_orphan));
		if (IS_ERR(inode)) {
			es->s_last_orphan = 0;
			break;
		}

		list_add(&EXT4_I(inode)->i_orphan, &EXT4_SB(sb)->s_orphan);
		dquot_initialize(inode);
		if (inode->i_nlink) {
			if (test_opt(sb, DEBUG))
				ext4_msg(sb, KERN_DEBUG,
					"%s: truncating inode %lu to %lld bytes",
					__func__, inode->i_ino, inode->i_size);
			jbd_debug(2, "truncating inode %lu to %lld bytes\n",
				  inode->i_ino, inode->i_size);
			inode_lock(inode);
			truncate_inode_pages(inode->i_mapping, inode->i_size);
			ret = ext4_truncate(inode);
			if (ret)
				ext4_std_error(inode->i_sb, ret);
			inode_unlock(inode);
			nr_truncates++;
		} else {
			if (test_opt(sb, DEBUG))
				ext4_msg(sb, KERN_DEBUG,
					"%s: deleting unreferenced inode %lu",
					__func__, inode->i_ino);
			jbd_debug(2, "deleting unreferenced inode %lu\n",
				  inode->i_ino);
			nr_orphans++;
		}
		iput(inode);  /* The delete magic happens here! */
	}

#define PLURAL(x) (x), ((x) == 1) ? "" : "s"

	if (nr_orphans)
		ext4_msg(sb, KERN_INFO, "%d orphan inode%s deleted",
		       PLURAL(nr_orphans));
	if (nr_truncates)
		ext4_msg(sb, KERN_INFO, "%d truncate%s cleaned up",
		       PLURAL(nr_truncates));
#ifdef CONFIG_QUOTA
	/* Turn off quotas if they were enabled for orphan cleanup */
	if (quota_update) {
		for (i = 0; i < EXT4_MAXQUOTAS; i++) {
			if (sb_dqopt(sb)->files[i])
				dquot_quota_off(sb, i);
		}
	}
#endif
	sb->s_flags = s_flags; /* Restore SB_RDONLY status */
}

/*
 * Maximal extent format file size.
 * Resulting logical blkno at s_maxbytes must fit in our on-disk
 * extent format containers, within a sector_t, and within i_blocks
 * in the vfs.  ext4 inode has 48 bits of i_block in fsblock units,
 * so that won't be a limiting factor.
 *
 * However there is other limiting factor. We do store extents in the form
 * of starting block and length, hence the resulting length of the extent
 * covering maximum file size must fit into on-disk format containers as
 * well. Given that length is always by 1 unit bigger than max unit (because
 * we count 0 as well) we have to lower the s_maxbytes by one fs block.
 *
 * Note, this does *not* consider any metadata overhead for vfs i_blocks.
 */
static loff_t ext4_max_size(int blkbits, int has_huge_files)
{
	loff_t res;
	loff_t upper_limit = MAX_LFS_FILESIZE;

	BUILD_BUG_ON(sizeof(blkcnt_t) < sizeof(u64));

	if (!has_huge_files) {
		upper_limit = (1LL << 32) - 1;

		/* total blocks in file system block size */
		upper_limit >>= (blkbits - 9);
		upper_limit <<= blkbits;
	}

	/*
	 * 32-bit extent-start container, ee_block. We lower the maxbytes
	 * by one fs block, so ee_len can cover the extent of maximum file
	 * size
	 */
	res = (1LL << 32) - 1;
	res <<= blkbits;

	/* Sanity check against vm- & vfs- imposed limits */
	if (res > upper_limit)
		res = upper_limit;

	return res;
}

/*
 * Maximal bitmap file size.  There is a direct, and {,double-,triple-}indirect
 * block limit, and also a limit of (2^48 - 1) 512-byte sectors in i_blocks.
 * We need to be 1 filesystem block less than the 2^48 sector limit.
 */
static loff_t ext4_max_bitmap_size(int bits, int has_huge_files)
{
	loff_t res = EXT4_NDIR_BLOCKS;
	int meta_blocks;
	loff_t upper_limit;
	/* This is calculated to be the largest file size for a dense, block
	 * mapped file such that the file's total number of 512-byte sectors,
	 * including data and all indirect blocks, does not exceed (2^48 - 1).
	 *
	 * __u32 i_blocks_lo and _u16 i_blocks_high represent the total
	 * number of 512-byte sectors of the file.
	 */

	if (!has_huge_files) {
		/*
		 * !has_huge_files or implies that the inode i_block field
		 * represents total file blocks in 2^32 512-byte sectors ==
		 * size of vfs inode i_blocks * 8
		 */
		upper_limit = (1LL << 32) - 1;

		/* total blocks in file system block size */
		upper_limit >>= (bits - 9);

	} else {
		/*
		 * We use 48 bit ext4_inode i_blocks
		 * With EXT4_HUGE_FILE_FL set the i_blocks
		 * represent total number of blocks in
		 * file system block size
		 */
		upper_limit = (1LL << 48) - 1;

	}

	/* indirect blocks */
	meta_blocks = 1;
	/* double indirect blocks */
	meta_blocks += 1 + (1LL << (bits-2));
	/* tripple indirect blocks */
	meta_blocks += 1 + (1LL << (bits-2)) + (1LL << (2*(bits-2)));

	upper_limit -= meta_blocks;
	upper_limit <<= bits;

	res += 1LL << (bits-2);
	res += 1LL << (2*(bits-2));
	res += 1LL << (3*(bits-2));
	res <<= bits;
	if (res > upper_limit)
		res = upper_limit;

	if (res > MAX_LFS_FILESIZE)
		res = MAX_LFS_FILESIZE;

	return res;
}

static ext4_fsblk_t descriptor_loc(struct super_block *sb,
				   ext4_fsblk_t logical_sb_block, int nr)
{
	struct ext4_sb_info *sbi = EXT4_SB(sb);
	ext4_group_t bg, first_meta_bg;
	int has_super = 0;

	first_meta_bg = le32_to_cpu(sbi->s_es->s_first_meta_bg);

	if (!ext4_has_feature_meta_bg(sb) || nr < first_meta_bg)
		return logical_sb_block + nr + 1;
	bg = sbi->s_desc_per_block * nr;
	if (ext4_bg_has_super(sb, bg))
		has_super = 1;

	/*
	 * If we have a meta_bg fs with 1k blocks, group 0's GDT is at
	 * block 2, not 1.  If s_first_data_block == 0 (bigalloc is enabled
	 * on modern mke2fs or blksize > 1k on older mke2fs) then we must
	 * compensate.
	 */
	if (sb->s_blocksize == 1024 && nr == 0 &&
	    le32_to_cpu(sbi->s_es->s_first_data_block) == 0)
		has_super++;

	return (has_super + ext4_group_first_block_no(sb, bg));
}

/**
 * ext4_get_stripe_size: Get the stripe size.
 * @sbi: In memory super block info
 *
 * If we have specified it via mount option, then
 * use the mount option value. If the value specified at mount time is
 * greater than the blocks per group use the super block value.
 * If the super block value is greater than blocks per group return 0.
 * Allocator needs it be less than blocks per group.
 *
 */
static unsigned long ext4_get_stripe_size(struct ext4_sb_info *sbi)
{
	unsigned long stride = le16_to_cpu(sbi->s_es->s_raid_stride);
	unsigned long stripe_width =
			le32_to_cpu(sbi->s_es->s_raid_stripe_width);
	int ret;

	if (sbi->s_stripe && sbi->s_stripe <= sbi->s_blocks_per_group)
		ret = sbi->s_stripe;
	else if (stripe_width && stripe_width <= sbi->s_blocks_per_group)
		ret = stripe_width;
	else if (stride && stride <= sbi->s_blocks_per_group)
		ret = stride;
	else
		ret = 0;

	/*
	 * If the stripe width is 1, this makes no sense and
	 * we set it to 0 to turn off stripe handling code.
	 */
	if (ret <= 1)
		ret = 0;

	return ret;
}

/*
 * Check whether this filesystem can be mounted based on
 * the features present and the RDONLY/RDWR mount requested.
 * Returns 1 if this filesystem can be mounted as requested,
 * 0 if it cannot be.
 */
static int ext4_feature_set_ok(struct super_block *sb, int readonly)
{
	if (ext4_has_unknown_ext4_incompat_features(sb)) {
		ext4_msg(sb, KERN_ERR,
			"Couldn't mount because of "
			"unsupported optional features (%x)",
			(le32_to_cpu(EXT4_SB(sb)->s_es->s_feature_incompat) &
			~EXT4_FEATURE_INCOMPAT_SUPP));
		return 0;
	}

#ifndef CONFIG_UNICODE
	if (ext4_has_feature_casefold(sb)) {
		ext4_msg(sb, KERN_ERR,
			 "Filesystem with casefold feature cannot be "
			 "mounted without CONFIG_UNICODE");
		return 0;
	}
#endif

	if (readonly)
		return 1;

	if (ext4_has_feature_readonly(sb)) {
		ext4_msg(sb, KERN_INFO, "filesystem is read-only");
		sb->s_flags |= SB_RDONLY;
		return 1;
	}

	/* Check that feature set is OK for a read-write mount */
	if (ext4_has_unknown_ext4_ro_compat_features(sb)) {
		ext4_msg(sb, KERN_ERR, "couldn't mount RDWR because of "
			 "unsupported optional features (%x)",
			 (le32_to_cpu(EXT4_SB(sb)->s_es->s_feature_ro_compat) &
				~EXT4_FEATURE_RO_COMPAT_SUPP));
		return 0;
	}
	if (ext4_has_feature_bigalloc(sb) && !ext4_has_feature_extents(sb)) {
		ext4_msg(sb, KERN_ERR,
			 "Can't support bigalloc feature without "
			 "extents feature\n");
		return 0;
	}

#ifndef CONFIG_QUOTA
	if (ext4_has_feature_quota(sb) && !readonly) {
		ext4_msg(sb, KERN_ERR,
			 "Filesystem with quota feature cannot be mounted RDWR "
			 "without CONFIG_QUOTA");
		return 0;
	}
	if (ext4_has_feature_project(sb) && !readonly) {
		ext4_msg(sb, KERN_ERR,
			 "Filesystem with project quota feature cannot be mounted RDWR "
			 "without CONFIG_QUOTA");
		return 0;
	}
#endif  /* CONFIG_QUOTA */
	return 1;
}

/*
 * This function is called once a day if we have errors logged
 * on the file system
 */
static void print_daily_error_info(struct timer_list *t)
{
	struct ext4_sb_info *sbi = from_timer(sbi, t, s_err_report);
	struct super_block *sb = sbi->s_sb;
	struct ext4_super_block *es = sbi->s_es;

	if (es->s_error_count)
		/* fsck newer than v1.41.13 is needed to clean this condition. */
		ext4_msg(sb, KERN_NOTICE, "error count since last fsck: %u",
			 le32_to_cpu(es->s_error_count));
	if (es->s_first_error_time) {
		printk(KERN_NOTICE "EXT4-fs (%s): initial error at time %llu: %.*s:%d",
		       sb->s_id,
		       ext4_get_tstamp(es, s_first_error_time),
		       (int) sizeof(es->s_first_error_func),
		       es->s_first_error_func,
		       le32_to_cpu(es->s_first_error_line));
		if (es->s_first_error_ino)
			printk(KERN_CONT ": inode %u",
			       le32_to_cpu(es->s_first_error_ino));
		if (es->s_first_error_block)
			printk(KERN_CONT ": block %llu", (unsigned long long)
			       le64_to_cpu(es->s_first_error_block));
		printk(KERN_CONT "\n");
	}
	if (es->s_last_error_time) {
		printk(KERN_NOTICE "EXT4-fs (%s): last error at time %llu: %.*s:%d",
		       sb->s_id,
		       ext4_get_tstamp(es, s_last_error_time),
		       (int) sizeof(es->s_last_error_func),
		       es->s_last_error_func,
		       le32_to_cpu(es->s_last_error_line));
		if (es->s_last_error_ino)
			printk(KERN_CONT ": inode %u",
			       le32_to_cpu(es->s_last_error_ino));
		if (es->s_last_error_block)
			printk(KERN_CONT ": block %llu", (unsigned long long)
			       le64_to_cpu(es->s_last_error_block));
		printk(KERN_CONT "\n");
	}
	mod_timer(&sbi->s_err_report, jiffies + 24*60*60*HZ);  /* Once a day */
}

/* Find next suitable group and run ext4_init_inode_table */
static int ext4_run_li_request(struct ext4_li_request *elr)
{
	struct ext4_group_desc *gdp = NULL;
	ext4_group_t group, ngroups;
	struct super_block *sb;
	unsigned long timeout = 0;
	int ret = 0;

	sb = elr->lr_super;
	ngroups = EXT4_SB(sb)->s_groups_count;

	for (group = elr->lr_next_group; group < ngroups; group++) {
		gdp = ext4_get_group_desc(sb, group, NULL);
		if (!gdp) {
			ret = 1;
			break;
		}

		if (!(gdp->bg_flags & cpu_to_le16(EXT4_BG_INODE_ZEROED)))
			break;
	}

	if (group >= ngroups)
		ret = 1;

	if (!ret) {
		timeout = jiffies;
		ret = ext4_init_inode_table(sb, group,
					    elr->lr_timeout ? 0 : 1);
		if (elr->lr_timeout == 0) {
			timeout = (jiffies - timeout) *
				  elr->lr_sbi->s_li_wait_mult;
			elr->lr_timeout = timeout;
		}
		elr->lr_next_sched = jiffies + elr->lr_timeout;
		elr->lr_next_group = group + 1;
	}
	return ret;
}

/*
 * Remove lr_request from the list_request and free the
 * request structure. Should be called with li_list_mtx held
 */
static void ext4_remove_li_request(struct ext4_li_request *elr)
{
	struct ext4_sb_info *sbi;

	if (!elr)
		return;

	sbi = elr->lr_sbi;

	list_del(&elr->lr_request);
	sbi->s_li_request = NULL;
	kfree(elr);
}

static void ext4_unregister_li_request(struct super_block *sb)
{
	mutex_lock(&ext4_li_mtx);
	if (!ext4_li_info) {
		mutex_unlock(&ext4_li_mtx);
		return;
	}

	mutex_lock(&ext4_li_info->li_list_mtx);
	ext4_remove_li_request(EXT4_SB(sb)->s_li_request);
	mutex_unlock(&ext4_li_info->li_list_mtx);
	mutex_unlock(&ext4_li_mtx);
}

static struct task_struct *ext4_lazyinit_task;

/*
 * This is the function where ext4lazyinit thread lives. It walks
 * through the request list searching for next scheduled filesystem.
 * When such a fs is found, run the lazy initialization request
 * (ext4_rn_li_request) and keep track of the time spend in this
 * function. Based on that time we compute next schedule time of
 * the request. When walking through the list is complete, compute
 * next waking time and put itself into sleep.
 */
static int ext4_lazyinit_thread(void *arg)
{
	struct ext4_lazy_init *eli = (struct ext4_lazy_init *)arg;
	struct list_head *pos, *n;
	struct ext4_li_request *elr;
	unsigned long next_wakeup, cur;

	BUG_ON(NULL == eli);

cont_thread:
	while (true) {
		next_wakeup = MAX_JIFFY_OFFSET;

		mutex_lock(&eli->li_list_mtx);
		if (list_empty(&eli->li_request_list)) {
			mutex_unlock(&eli->li_list_mtx);
			goto exit_thread;
		}
		list_for_each_safe(pos, n, &eli->li_request_list) {
			int err = 0;
			int progress = 0;
			elr = list_entry(pos, struct ext4_li_request,
					 lr_request);

			if (time_before(jiffies, elr->lr_next_sched)) {
				if (time_before(elr->lr_next_sched, next_wakeup))
					next_wakeup = elr->lr_next_sched;
				continue;
			}
			if (down_read_trylock(&elr->lr_super->s_umount)) {
				if (sb_start_write_trylock(elr->lr_super)) {
					progress = 1;
					/*
					 * We hold sb->s_umount, sb can not
					 * be removed from the list, it is
					 * now safe to drop li_list_mtx
					 */
					mutex_unlock(&eli->li_list_mtx);
					err = ext4_run_li_request(elr);
					sb_end_write(elr->lr_super);
					mutex_lock(&eli->li_list_mtx);
					n = pos->next;
				}
				up_read((&elr->lr_super->s_umount));
			}
			/* error, remove the lazy_init job */
			if (err) {
				ext4_remove_li_request(elr);
				continue;
			}
			if (!progress) {
				elr->lr_next_sched = jiffies +
					(prandom_u32()
					 % (EXT4_DEF_LI_MAX_START_DELAY * HZ));
			}
			if (time_before(elr->lr_next_sched, next_wakeup))
				next_wakeup = elr->lr_next_sched;
		}
		mutex_unlock(&eli->li_list_mtx);

		try_to_freeze();

		cur = jiffies;
		if ((time_after_eq(cur, next_wakeup)) ||
		    (MAX_JIFFY_OFFSET == next_wakeup)) {
			cond_resched();
			continue;
		}

		schedule_timeout_interruptible(next_wakeup - cur);

		if (kthread_should_stop()) {
			ext4_clear_request_list();
			goto exit_thread;
		}
	}

exit_thread:
	/*
	 * It looks like the request list is empty, but we need
	 * to check it under the li_list_mtx lock, to prevent any
	 * additions into it, and of course we should lock ext4_li_mtx
	 * to atomically free the list and ext4_li_info, because at
	 * this point another ext4 filesystem could be registering
	 * new one.
	 */
	mutex_lock(&ext4_li_mtx);
	mutex_lock(&eli->li_list_mtx);
	if (!list_empty(&eli->li_request_list)) {
		mutex_unlock(&eli->li_list_mtx);
		mutex_unlock(&ext4_li_mtx);
		goto cont_thread;
	}
	mutex_unlock(&eli->li_list_mtx);
	kfree(ext4_li_info);
	ext4_li_info = NULL;
	mutex_unlock(&ext4_li_mtx);

	return 0;
}

static void ext4_clear_request_list(void)
{
	struct list_head *pos, *n;
	struct ext4_li_request *elr;

	mutex_lock(&ext4_li_info->li_list_mtx);
	list_for_each_safe(pos, n, &ext4_li_info->li_request_list) {
		elr = list_entry(pos, struct ext4_li_request,
				 lr_request);
		ext4_remove_li_request(elr);
	}
	mutex_unlock(&ext4_li_info->li_list_mtx);
}

static int ext4_run_lazyinit_thread(void)
{
	ext4_lazyinit_task = kthread_run(ext4_lazyinit_thread,
					 ext4_li_info, "ext4lazyinit");
	if (IS_ERR(ext4_lazyinit_task)) {
		int err = PTR_ERR(ext4_lazyinit_task);
		ext4_clear_request_list();
		kfree(ext4_li_info);
		ext4_li_info = NULL;
		printk(KERN_CRIT "EXT4-fs: error %d creating inode table "
				 "initialization thread\n",
				 err);
		return err;
	}
	ext4_li_info->li_state |= EXT4_LAZYINIT_RUNNING;
	return 0;
}

/*
 * Check whether it make sense to run itable init. thread or not.
 * If there is at least one uninitialized inode table, return
 * corresponding group number, else the loop goes through all
 * groups and return total number of groups.
 */
static ext4_group_t ext4_has_uninit_itable(struct super_block *sb)
{
	ext4_group_t group, ngroups = EXT4_SB(sb)->s_groups_count;
	struct ext4_group_desc *gdp = NULL;

	if (!ext4_has_group_desc_csum(sb))
		return ngroups;

	for (group = 0; group < ngroups; group++) {
		gdp = ext4_get_group_desc(sb, group, NULL);
		if (!gdp)
			continue;

		if (!(gdp->bg_flags & cpu_to_le16(EXT4_BG_INODE_ZEROED)))
			break;
	}

	return group;
}

static int ext4_li_info_new(void)
{
	struct ext4_lazy_init *eli = NULL;

	eli = kzalloc(sizeof(*eli), GFP_KERNEL);
	if (!eli)
		return -ENOMEM;

	INIT_LIST_HEAD(&eli->li_request_list);
	mutex_init(&eli->li_list_mtx);

	eli->li_state |= EXT4_LAZYINIT_QUIT;

	ext4_li_info = eli;

	return 0;
}

static struct ext4_li_request *ext4_li_request_new(struct super_block *sb,
					    ext4_group_t start)
{
	struct ext4_sb_info *sbi = EXT4_SB(sb);
	struct ext4_li_request *elr;

	elr = kzalloc(sizeof(*elr), GFP_KERNEL);
	if (!elr)
		return NULL;

	elr->lr_super = sb;
	elr->lr_sbi = sbi;
	elr->lr_next_group = start;

	/*
	 * Randomize first schedule time of the request to
	 * spread the inode table initialization requests
	 * better.
	 */
	elr->lr_next_sched = jiffies + (prandom_u32() %
				(EXT4_DEF_LI_MAX_START_DELAY * HZ));
	return elr;
}

int ext4_register_li_request(struct super_block *sb,
			     ext4_group_t first_not_zeroed)
{
	struct ext4_sb_info *sbi = EXT4_SB(sb);
	struct ext4_li_request *elr = NULL;
	ext4_group_t ngroups = sbi->s_groups_count;
	int ret = 0;

	mutex_lock(&ext4_li_mtx);
	if (sbi->s_li_request != NULL) {
		/*
		 * Reset timeout so it can be computed again, because
		 * s_li_wait_mult might have changed.
		 */
		sbi->s_li_request->lr_timeout = 0;
		goto out;
	}

	if (first_not_zeroed == ngroups || sb_rdonly(sb) ||
	    !test_opt(sb, INIT_INODE_TABLE))
		goto out;

	elr = ext4_li_request_new(sb, first_not_zeroed);
	if (!elr) {
		ret = -ENOMEM;
		goto out;
	}

	if (NULL == ext4_li_info) {
		ret = ext4_li_info_new();
		if (ret)
			goto out;
	}

	mutex_lock(&ext4_li_info->li_list_mtx);
	list_add(&elr->lr_request, &ext4_li_info->li_request_list);
	mutex_unlock(&ext4_li_info->li_list_mtx);

	sbi->s_li_request = elr;
	/*
	 * set elr to NULL here since it has been inserted to
	 * the request_list and the removal and free of it is
	 * handled by ext4_clear_request_list from now on.
	 */
	elr = NULL;

	if (!(ext4_li_info->li_state & EXT4_LAZYINIT_RUNNING)) {
		ret = ext4_run_lazyinit_thread();
		if (ret)
			goto out;
	}
out:
	mutex_unlock(&ext4_li_mtx);
	if (ret)
		kfree(elr);
	return ret;
}

/*
 * We do not need to lock anything since this is called on
 * module unload.
 */
static void ext4_destroy_lazyinit_thread(void)
{
	/*
	 * If thread exited earlier
	 * there's nothing to be done.
	 */
	if (!ext4_li_info || !ext4_lazyinit_task)
		return;

	kthread_stop(ext4_lazyinit_task);
}

static int set_journal_csum_feature_set(struct super_block *sb)
{
	int ret = 1;
	int compat, incompat;
	struct ext4_sb_info *sbi = EXT4_SB(sb);

	if (ext4_has_metadata_csum(sb)) {
		/* journal checksum v3 */
		compat = 0;
		incompat = JBD2_FEATURE_INCOMPAT_CSUM_V3;
	} else {
		/* journal checksum v1 */
		compat = JBD2_FEATURE_COMPAT_CHECKSUM;
		incompat = 0;
	}

	jbd2_journal_clear_features(sbi->s_journal,
			JBD2_FEATURE_COMPAT_CHECKSUM, 0,
			JBD2_FEATURE_INCOMPAT_CSUM_V3 |
			JBD2_FEATURE_INCOMPAT_CSUM_V2);
	if (test_opt(sb, JOURNAL_ASYNC_COMMIT)) {
		ret = jbd2_journal_set_features(sbi->s_journal,
				compat, 0,
				JBD2_FEATURE_INCOMPAT_ASYNC_COMMIT |
				incompat);
	} else if (test_opt(sb, JOURNAL_CHECKSUM)) {
		ret = jbd2_journal_set_features(sbi->s_journal,
				compat, 0,
				incompat);
		jbd2_journal_clear_features(sbi->s_journal, 0, 0,
				JBD2_FEATURE_INCOMPAT_ASYNC_COMMIT);
	} else {
		jbd2_journal_clear_features(sbi->s_journal, 0, 0,
				JBD2_FEATURE_INCOMPAT_ASYNC_COMMIT);
	}

	return ret;
}

/*
 * Note: calculating the overhead so we can be compatible with
 * historical BSD practice is quite difficult in the face of
 * clusters/bigalloc.  This is because multiple metadata blocks from
 * different block group can end up in the same allocation cluster.
 * Calculating the exact overhead in the face of clustered allocation
 * requires either O(all block bitmaps) in memory or O(number of block
 * groups**2) in time.  We will still calculate the superblock for
 * older file systems --- and if we come across with a bigalloc file
 * system with zero in s_overhead_clusters the estimate will be close to
 * correct especially for very large cluster sizes --- but for newer
 * file systems, it's better to calculate this figure once at mkfs
 * time, and store it in the superblock.  If the superblock value is
 * present (even for non-bigalloc file systems), we will use it.
 */
static int count_overhead(struct super_block *sb, ext4_group_t grp,
			  char *buf)
{
	struct ext4_sb_info	*sbi = EXT4_SB(sb);
	struct ext4_group_desc	*gdp;
	ext4_fsblk_t		first_block, last_block, b;
	ext4_group_t		i, ngroups = ext4_get_groups_count(sb);
	int			s, j, count = 0;

	if (!ext4_has_feature_bigalloc(sb))
		return (ext4_bg_has_super(sb, grp) + ext4_bg_num_gdb(sb, grp) +
			sbi->s_itb_per_group + 2);

	first_block = le32_to_cpu(sbi->s_es->s_first_data_block) +
		(grp * EXT4_BLOCKS_PER_GROUP(sb));
	last_block = first_block + EXT4_BLOCKS_PER_GROUP(sb) - 1;
	for (i = 0; i < ngroups; i++) {
		gdp = ext4_get_group_desc(sb, i, NULL);
		b = ext4_block_bitmap(sb, gdp);
		if (b >= first_block && b <= last_block) {
			ext4_set_bit(EXT4_B2C(sbi, b - first_block), buf);
			count++;
		}
		b = ext4_inode_bitmap(sb, gdp);
		if (b >= first_block && b <= last_block) {
			ext4_set_bit(EXT4_B2C(sbi, b - first_block), buf);
			count++;
		}
		b = ext4_inode_table(sb, gdp);
		if (b >= first_block && b + sbi->s_itb_per_group <= last_block)
			for (j = 0; j < sbi->s_itb_per_group; j++, b++) {
				int c = EXT4_B2C(sbi, b - first_block);
				ext4_set_bit(c, buf);
				count++;
			}
		if (i != grp)
			continue;
		s = 0;
		if (ext4_bg_has_super(sb, grp)) {
			ext4_set_bit(s++, buf);
			count++;
		}
		j = ext4_bg_num_gdb(sb, grp);
		if (s + j > EXT4_BLOCKS_PER_GROUP(sb)) {
			ext4_error(sb, "Invalid number of block group "
				   "descriptor blocks: %d", j);
			j = EXT4_BLOCKS_PER_GROUP(sb) - s;
		}
		count += j;
		for (; j > 0; j--)
			ext4_set_bit(EXT4_B2C(sbi, s++), buf);
	}
	if (!count)
		return 0;
	return EXT4_CLUSTERS_PER_GROUP(sb) -
		ext4_count_free(buf, EXT4_CLUSTERS_PER_GROUP(sb) / 8);
}

/*
 * Compute the overhead and stash it in sbi->s_overhead
 */
int ext4_calculate_overhead(struct super_block *sb)
{
	struct ext4_sb_info *sbi = EXT4_SB(sb);
	struct ext4_super_block *es = sbi->s_es;
	struct inode *j_inode;
	unsigned int j_blocks, j_inum = le32_to_cpu(es->s_journal_inum);
	ext4_group_t i, ngroups = ext4_get_groups_count(sb);
	ext4_fsblk_t overhead = 0;
	char *buf = (char *) get_zeroed_page(GFP_NOFS);

	if (!buf)
		return -ENOMEM;

	/*
	 * Compute the overhead (FS structures).  This is constant
	 * for a given filesystem unless the number of block groups
	 * changes so we cache the previous value until it does.
	 */

	/*
	 * All of the blocks before first_data_block are overhead
	 */
	overhead = EXT4_B2C(sbi, le32_to_cpu(es->s_first_data_block));

	/*
	 * Add the overhead found in each block group
	 */
	for (i = 0; i < ngroups; i++) {
		int blks;

		blks = count_overhead(sb, i, buf);
		overhead += blks;
		if (blks)
			memset(buf, 0, PAGE_SIZE);
		cond_resched();
	}

	/*
	 * Add the internal journal blocks whether the journal has been
	 * loaded or not
	 */
	if (sbi->s_journal && !sbi->journal_bdev)
		overhead += EXT4_NUM_B2C(sbi, sbi->s_journal->j_maxlen);
	else if (ext4_has_feature_journal(sb) && !sbi->s_journal) {
		j_inode = ext4_get_journal_inode(sb, j_inum);
		if (j_inode) {
			j_blocks = j_inode->i_size >> sb->s_blocksize_bits;
			overhead += EXT4_NUM_B2C(sbi, j_blocks);
			iput(j_inode);
		} else {
			ext4_msg(sb, KERN_ERR, "can't get journal size");
		}
	}
	sbi->s_overhead = overhead;
	smp_wmb();
	free_page((unsigned long) buf);
	return 0;
}

static void ext4_clamp_want_extra_isize(struct super_block *sb)
{
	struct ext4_sb_info *sbi = EXT4_SB(sb);
	struct ext4_super_block *es = sbi->s_es;

	/* determine the minimum size of new large inodes, if present */
	if (sbi->s_inode_size > EXT4_GOOD_OLD_INODE_SIZE &&
	    sbi->s_want_extra_isize == 0) {
		sbi->s_want_extra_isize = sizeof(struct ext4_inode) -
						     EXT4_GOOD_OLD_INODE_SIZE;
		if (ext4_has_feature_extra_isize(sb)) {
			if (sbi->s_want_extra_isize <
			    le16_to_cpu(es->s_want_extra_isize))
				sbi->s_want_extra_isize =
					le16_to_cpu(es->s_want_extra_isize);
			if (sbi->s_want_extra_isize <
			    le16_to_cpu(es->s_min_extra_isize))
				sbi->s_want_extra_isize =
					le16_to_cpu(es->s_min_extra_isize);
		}
	}
	/* Check if enough inode space is available */
	if (EXT4_GOOD_OLD_INODE_SIZE + sbi->s_want_extra_isize >
							sbi->s_inode_size) {
		sbi->s_want_extra_isize = sizeof(struct ext4_inode) -
						       EXT4_GOOD_OLD_INODE_SIZE;
		ext4_msg(sb, KERN_INFO,
			 "required extra inode space not available");
	}
}

static void ext4_set_resv_clusters(struct super_block *sb)
{
	ext4_fsblk_t resv_clusters;
	struct ext4_sb_info *sbi = EXT4_SB(sb);

	/*
	 * There's no need to reserve anything when we aren't using extents.
	 * The space estimates are exact, there are no unwritten extents,
	 * hole punching doesn't need new metadata... This is needed especially
	 * to keep ext2/3 backward compatibility.
	 */
	if (!ext4_has_feature_extents(sb))
		return;
	/*
	 * By default we reserve 2% or 4096 clusters, whichever is smaller.
	 * This should cover the situations where we can not afford to run
	 * out of space like for example punch hole, or converting
	 * unwritten extents in delalloc path. In most cases such
	 * allocation would require 1, or 2 blocks, higher numbers are
	 * very rare.
	 */
	resv_clusters = (ext4_blocks_count(sbi->s_es) >>
			 sbi->s_cluster_bits);

	do_div(resv_clusters, 50);
	resv_clusters = min_t(ext4_fsblk_t, resv_clusters, 4096);

	atomic64_set(&sbi->s_resv_clusters, resv_clusters);
}

static int ext4_fill_super(struct super_block *sb, void *data, int silent)
{
	struct dax_device *dax_dev = fs_dax_get_by_bdev(sb->s_bdev);
	char *orig_data = kstrdup(data, GFP_KERNEL);
	struct buffer_head *bh;
	struct ext4_super_block *es = NULL;
	struct ext4_sb_info *sbi = kzalloc(sizeof(*sbi), GFP_KERNEL);
	ext4_fsblk_t block;
	ext4_fsblk_t sb_block = get_sb_block(&data);
	ext4_fsblk_t logical_sb_block;
	unsigned long offset = 0;
	unsigned long journal_devnum = 0;
	unsigned long def_mount_opts;
	struct inode *root;
	const char *descr;
	int ret = -ENOMEM;
	int blocksize, clustersize;
	unsigned int db_count;
	unsigned int i;
	int needs_recovery, has_huge_files, has_bigalloc;
	__u64 blocks_count;
	int err = 0;
	unsigned int journal_ioprio = DEFAULT_JOURNAL_IOPRIO;
	ext4_group_t first_not_zeroed;

	if ((data && !orig_data) || !sbi)
		goto out_free_base;

	sbi->s_daxdev = dax_dev;
	sbi->s_blockgroup_lock =
		kzalloc(sizeof(struct blockgroup_lock), GFP_KERNEL);
	if (!sbi->s_blockgroup_lock)
		goto out_free_base;

	sb->s_fs_info = sbi;
	sbi->s_sb = sb;
	sbi->s_inode_readahead_blks = EXT4_DEF_INODE_READAHEAD_BLKS;
	sbi->s_sb_block = sb_block;
	if (sb->s_bdev->bd_part)
		sbi->s_sectors_written_start =
			part_stat_read(sb->s_bdev->bd_part, sectors[STAT_WRITE]);

	/* Cleanup superblock name */
	strreplace(sb->s_id, '/', '!');

	/* -EINVAL is default */
	ret = -EINVAL;
	blocksize = sb_min_blocksize(sb, EXT4_MIN_BLOCK_SIZE);
	if (!blocksize) {
		ext4_msg(sb, KERN_ERR, "unable to set blocksize");
		goto out_fail;
	}

	/*
	 * The ext4 superblock will not be buffer aligned for other than 1kB
	 * block sizes.  We need to calculate the offset from buffer start.
	 */
	if (blocksize != EXT4_MIN_BLOCK_SIZE) {
		logical_sb_block = sb_block * EXT4_MIN_BLOCK_SIZE;
		offset = do_div(logical_sb_block, blocksize);
	} else {
		logical_sb_block = sb_block;
	}

	if (!(bh = sb_bread_unmovable(sb, logical_sb_block))) {
		ext4_msg(sb, KERN_ERR, "unable to read superblock");
		goto out_fail;
	}
	/*
	 * Note: s_es must be initialized as soon as possible because
	 *       some ext4 macro-instructions depend on its value
	 */
	es = (struct ext4_super_block *) (bh->b_data + offset);
	sbi->s_es = es;
	sb->s_magic = le16_to_cpu(es->s_magic);
	if (sb->s_magic != EXT4_SUPER_MAGIC)
		goto cantfind_ext4;
	sbi->s_kbytes_written = le64_to_cpu(es->s_kbytes_written);

	/* Warn if metadata_csum and gdt_csum are both set. */
	if (ext4_has_feature_metadata_csum(sb) &&
	    ext4_has_feature_gdt_csum(sb))
		ext4_warning(sb, "metadata_csum and uninit_bg are "
			     "redundant flags; please run fsck.");

	/* Check for a known checksum algorithm */
	if (!ext4_verify_csum_type(sb, es)) {
		ext4_msg(sb, KERN_ERR, "VFS: Found ext4 filesystem with "
			 "unknown checksum algorithm.");
		silent = 1;
		goto cantfind_ext4;
	}

	/* Load the checksum driver */
	sbi->s_chksum_driver = crypto_alloc_shash("crc32c", 0, 0);
	if (IS_ERR(sbi->s_chksum_driver)) {
		ext4_msg(sb, KERN_ERR, "Cannot load crc32c driver.");
		ret = PTR_ERR(sbi->s_chksum_driver);
		sbi->s_chksum_driver = NULL;
		goto failed_mount;
	}

	/* Check superblock checksum */
	if (!ext4_superblock_csum_verify(sb, es)) {
		ext4_msg(sb, KERN_ERR, "VFS: Found ext4 filesystem with "
			 "invalid superblock checksum.  Run e2fsck?");
		silent = 1;
		ret = -EFSBADCRC;
		goto cantfind_ext4;
	}

	/* Precompute checksum seed for all metadata */
	if (ext4_has_feature_csum_seed(sb))
		sbi->s_csum_seed = le32_to_cpu(es->s_checksum_seed);
	else if (ext4_has_metadata_csum(sb) || ext4_has_feature_ea_inode(sb))
		sbi->s_csum_seed = ext4_chksum(sbi, ~0, es->s_uuid,
					       sizeof(es->s_uuid));

	/* Set defaults before we parse the mount options */
	def_mount_opts = le32_to_cpu(es->s_default_mount_opts);
	set_opt(sb, INIT_INODE_TABLE);
	if (def_mount_opts & EXT4_DEFM_DEBUG)
		set_opt(sb, DEBUG);
	if (def_mount_opts & EXT4_DEFM_BSDGROUPS)
		set_opt(sb, GRPID);
	if (def_mount_opts & EXT4_DEFM_UID16)
		set_opt(sb, NO_UID32);
	/* xattr user namespace & acls are now defaulted on */
	set_opt(sb, XATTR_USER);
#ifdef CONFIG_EXT4_FS_POSIX_ACL
	set_opt(sb, POSIX_ACL);
#endif
	/* don't forget to enable journal_csum when metadata_csum is enabled. */
	if (ext4_has_metadata_csum(sb))
		set_opt(sb, JOURNAL_CHECKSUM);

	if ((def_mount_opts & EXT4_DEFM_JMODE) == EXT4_DEFM_JMODE_DATA)
		set_opt(sb, JOURNAL_DATA);
	else if ((def_mount_opts & EXT4_DEFM_JMODE) == EXT4_DEFM_JMODE_ORDERED)
		set_opt(sb, ORDERED_DATA);
	else if ((def_mount_opts & EXT4_DEFM_JMODE) == EXT4_DEFM_JMODE_WBACK)
		set_opt(sb, WRITEBACK_DATA);

	if (le16_to_cpu(sbi->s_es->s_errors) == EXT4_ERRORS_PANIC)
		set_opt(sb, ERRORS_PANIC);
	else if (le16_to_cpu(sbi->s_es->s_errors) == EXT4_ERRORS_CONTINUE)
		set_opt(sb, ERRORS_CONT);
	else
		set_opt(sb, ERRORS_RO);
	/* block_validity enabled by default; disable with noblock_validity */
	set_opt(sb, BLOCK_VALIDITY);
	if (def_mount_opts & EXT4_DEFM_DISCARD)
		set_opt(sb, DISCARD);

	sbi->s_resuid = make_kuid(&init_user_ns, le16_to_cpu(es->s_def_resuid));
	sbi->s_resgid = make_kgid(&init_user_ns, le16_to_cpu(es->s_def_resgid));
	sbi->s_commit_interval = JBD2_DEFAULT_MAX_COMMIT_AGE * HZ;
	sbi->s_min_batch_time = EXT4_DEF_MIN_BATCH_TIME;
	sbi->s_max_batch_time = EXT4_DEF_MAX_BATCH_TIME;

	if ((def_mount_opts & EXT4_DEFM_NOBARRIER) == 0)
		set_opt(sb, BARRIER);

	/*
	 * enable delayed allocation by default
	 * Use -o nodelalloc to turn it off
	 */
	if (!IS_EXT3_SB(sb) && !IS_EXT2_SB(sb) &&
	    ((def_mount_opts & EXT4_DEFM_NODELALLOC) == 0))
		set_opt(sb, DELALLOC);

	/*
	 * set default s_li_wait_mult for lazyinit, for the case there is
	 * no mount option specified.
	 */
	sbi->s_li_wait_mult = EXT4_DEF_LI_WAIT_MULT;

	if (sbi->s_es->s_mount_opts[0]) {
		char *s_mount_opts = kstrndup(sbi->s_es->s_mount_opts,
					      sizeof(sbi->s_es->s_mount_opts),
					      GFP_KERNEL);
		if (!s_mount_opts)
			goto failed_mount;
		if (!parse_options(s_mount_opts, sb, &journal_devnum,
				   &journal_ioprio, 0)) {
			ext4_msg(sb, KERN_WARNING,
				 "failed to parse options in superblock: %s",
				 s_mount_opts);
		}
		kfree(s_mount_opts);
	}
	sbi->s_def_mount_opt = sbi->s_mount_opt;
	if (!parse_options((char *) data, sb, &journal_devnum,
			   &journal_ioprio, 0))
		goto failed_mount;

#ifdef CONFIG_UNICODE
	if (ext4_has_feature_casefold(sb) && !sbi->s_encoding) {
		const struct ext4_sb_encodings *encoding_info;
		struct unicode_map *encoding;
		__u16 encoding_flags;

		if (ext4_has_feature_encrypt(sb)) {
			ext4_msg(sb, KERN_ERR,
				 "Can't mount with encoding and encryption");
			goto failed_mount;
		}

		if (ext4_sb_read_encoding(es, &encoding_info,
					  &encoding_flags)) {
			ext4_msg(sb, KERN_ERR,
				 "Encoding requested by superblock is unknown");
			goto failed_mount;
		}

		encoding = utf8_load(encoding_info->version);
		if (IS_ERR(encoding)) {
			ext4_msg(sb, KERN_ERR,
				 "can't mount with superblock charset: %s-%s "
				 "not supported by the kernel. flags: 0x%x.",
				 encoding_info->name, encoding_info->version,
				 encoding_flags);
			goto failed_mount;
		}
		ext4_msg(sb, KERN_INFO,"Using encoding defined by superblock: "
			 "%s-%s with flags 0x%hx", encoding_info->name,
			 encoding_info->version?:"\b", encoding_flags);

		sbi->s_encoding = encoding;
		sbi->s_encoding_flags = encoding_flags;
	}
#endif

	if (test_opt(sb, DATA_FLAGS) == EXT4_MOUNT_JOURNAL_DATA) {
		printk_once(KERN_WARNING "EXT4-fs: Warning: mounting "
			    "with data=journal disables delayed "
			    "allocation and O_DIRECT support!\n");
		if (test_opt2(sb, EXPLICIT_DELALLOC)) {
			ext4_msg(sb, KERN_ERR, "can't mount with "
				 "both data=journal and delalloc");
			goto failed_mount;
		}
		if (test_opt(sb, DIOREAD_NOLOCK)) {
			ext4_msg(sb, KERN_ERR, "can't mount with "
				 "both data=journal and dioread_nolock");
			goto failed_mount;
		}
		if (test_opt(sb, DAX)) {
			ext4_msg(sb, KERN_ERR, "can't mount with "
				 "both data=journal and dax");
			goto failed_mount;
		}
		if (ext4_has_feature_encrypt(sb)) {
			ext4_msg(sb, KERN_WARNING,
				 "encrypted files will use data=ordered "
				 "instead of data journaling mode");
		}
		if (test_opt(sb, DELALLOC))
			clear_opt(sb, DELALLOC);
	} else {
		sb->s_iflags |= SB_I_CGROUPWB;
	}

	sb->s_flags = (sb->s_flags & ~SB_POSIXACL) |
		(test_opt(sb, POSIX_ACL) ? SB_POSIXACL : 0);

	if (le32_to_cpu(es->s_rev_level) == EXT4_GOOD_OLD_REV &&
	    (ext4_has_compat_features(sb) ||
	     ext4_has_ro_compat_features(sb) ||
	     ext4_has_incompat_features(sb)))
		ext4_msg(sb, KERN_WARNING,
		       "feature flags set on rev 0 fs, "
		       "running e2fsck is recommended");

	if (es->s_creator_os == cpu_to_le32(EXT4_OS_HURD)) {
		set_opt2(sb, HURD_COMPAT);
		if (ext4_has_feature_64bit(sb)) {
			ext4_msg(sb, KERN_ERR,
				 "The Hurd can't support 64-bit file systems");
			goto failed_mount;
		}

		/*
		 * ea_inode feature uses l_i_version field which is not
		 * available in HURD_COMPAT mode.
		 */
		if (ext4_has_feature_ea_inode(sb)) {
			ext4_msg(sb, KERN_ERR,
				 "ea_inode feature is not supported for Hurd");
			goto failed_mount;
		}
	}

	if (IS_EXT2_SB(sb)) {
		if (ext2_feature_set_ok(sb))
			ext4_msg(sb, KERN_INFO, "mounting ext2 file system "
				 "using the ext4 subsystem");
		else {
			/*
			 * If we're probing be silent, if this looks like
			 * it's actually an ext[34] filesystem.
			 */
			if (silent && ext4_feature_set_ok(sb, sb_rdonly(sb)))
				goto failed_mount;
			ext4_msg(sb, KERN_ERR, "couldn't mount as ext2 due "
				 "to feature incompatibilities");
			goto failed_mount;
		}
	}

	if (IS_EXT3_SB(sb)) {
		if (ext3_feature_set_ok(sb))
			ext4_msg(sb, KERN_INFO, "mounting ext3 file system "
				 "using the ext4 subsystem");
		else {
			/*
			 * If we're probing be silent, if this looks like
			 * it's actually an ext4 filesystem.
			 */
			if (silent && ext4_feature_set_ok(sb, sb_rdonly(sb)))
				goto failed_mount;
			ext4_msg(sb, KERN_ERR, "couldn't mount as ext3 due "
				 "to feature incompatibilities");
			goto failed_mount;
		}
	}

	/*
	 * Check feature flags regardless of the revision level, since we
	 * previously didn't change the revision level when setting the flags,
	 * so there is a chance incompat flags are set on a rev 0 filesystem.
	 */
	if (!ext4_feature_set_ok(sb, (sb_rdonly(sb))))
		goto failed_mount;

	blocksize = BLOCK_SIZE << le32_to_cpu(es->s_log_block_size);
	if (blocksize < EXT4_MIN_BLOCK_SIZE ||
	    blocksize > EXT4_MAX_BLOCK_SIZE) {
		ext4_msg(sb, KERN_ERR,
		       "Unsupported filesystem blocksize %d (%d log_block_size)",
			 blocksize, le32_to_cpu(es->s_log_block_size));
		goto failed_mount;
	}
	if (le32_to_cpu(es->s_log_block_size) >
	    (EXT4_MAX_BLOCK_LOG_SIZE - EXT4_MIN_BLOCK_LOG_SIZE)) {
		ext4_msg(sb, KERN_ERR,
			 "Invalid log block size: %u",
			 le32_to_cpu(es->s_log_block_size));
		goto failed_mount;
	}
	if (le32_to_cpu(es->s_log_cluster_size) >
	    (EXT4_MAX_CLUSTER_LOG_SIZE - EXT4_MIN_BLOCK_LOG_SIZE)) {
		ext4_msg(sb, KERN_ERR,
			 "Invalid log cluster size: %u",
			 le32_to_cpu(es->s_log_cluster_size));
		goto failed_mount;
	}

	if (le16_to_cpu(sbi->s_es->s_reserved_gdt_blocks) > (blocksize / 4)) {
		ext4_msg(sb, KERN_ERR,
			 "Number of reserved GDT blocks insanely large: %d",
			 le16_to_cpu(sbi->s_es->s_reserved_gdt_blocks));
		goto failed_mount;
	}

	if (sbi->s_mount_opt & EXT4_MOUNT_DAX) {
		if (ext4_has_feature_inline_data(sb)) {
			ext4_msg(sb, KERN_ERR, "Cannot use DAX on a filesystem"
					" that may contain inline data");
			goto failed_mount;
		}
		if (!bdev_dax_supported(sb->s_bdev, blocksize)) {
			ext4_msg(sb, KERN_ERR,
				"DAX unsupported by block device.");
			goto failed_mount;
		}
	}

	if (ext4_has_feature_encrypt(sb) && es->s_encryption_level) {
		ext4_msg(sb, KERN_ERR, "Unsupported encryption level %d",
			 es->s_encryption_level);
		goto failed_mount;
	}

	if (sb->s_blocksize != blocksize) {
		/* Validate the filesystem blocksize */
		if (!sb_set_blocksize(sb, blocksize)) {
			ext4_msg(sb, KERN_ERR, "bad block size %d",
					blocksize);
			goto failed_mount;
		}

		brelse(bh);
		logical_sb_block = sb_block * EXT4_MIN_BLOCK_SIZE;
		offset = do_div(logical_sb_block, blocksize);
		bh = sb_bread_unmovable(sb, logical_sb_block);
		if (!bh) {
			ext4_msg(sb, KERN_ERR,
			       "Can't read superblock on 2nd try");
			goto failed_mount;
		}
		es = (struct ext4_super_block *)(bh->b_data + offset);
		sbi->s_es = es;
		if (es->s_magic != cpu_to_le16(EXT4_SUPER_MAGIC)) {
			ext4_msg(sb, KERN_ERR,
			       "Magic mismatch, very weird!");
			goto failed_mount;
		}
	}

	has_huge_files = ext4_has_feature_huge_file(sb);
	sbi->s_bitmap_maxbytes = ext4_max_bitmap_size(sb->s_blocksize_bits,
						      has_huge_files);
	sb->s_maxbytes = ext4_max_size(sb->s_blocksize_bits, has_huge_files);

	if (le32_to_cpu(es->s_rev_level) == EXT4_GOOD_OLD_REV) {
		sbi->s_inode_size = EXT4_GOOD_OLD_INODE_SIZE;
		sbi->s_first_ino = EXT4_GOOD_OLD_FIRST_INO;
	} else {
		sbi->s_inode_size = le16_to_cpu(es->s_inode_size);
		sbi->s_first_ino = le32_to_cpu(es->s_first_ino);
		if (sbi->s_first_ino < EXT4_GOOD_OLD_FIRST_INO) {
			ext4_msg(sb, KERN_ERR, "invalid first ino: %u",
				 sbi->s_first_ino);
			goto failed_mount;
		}
		if ((sbi->s_inode_size < EXT4_GOOD_OLD_INODE_SIZE) ||
		    (!is_power_of_2(sbi->s_inode_size)) ||
		    (sbi->s_inode_size > blocksize)) {
			ext4_msg(sb, KERN_ERR,
			       "unsupported inode size: %d",
			       sbi->s_inode_size);
			goto failed_mount;
		}
		if (sbi->s_inode_size > EXT4_GOOD_OLD_INODE_SIZE)
			sb->s_time_gran = 1 << (EXT4_EPOCH_BITS - 2);
	}

	sbi->s_desc_size = le16_to_cpu(es->s_desc_size);
	if (ext4_has_feature_64bit(sb)) {
		if (sbi->s_desc_size < EXT4_MIN_DESC_SIZE_64BIT ||
		    sbi->s_desc_size > EXT4_MAX_DESC_SIZE ||
		    !is_power_of_2(sbi->s_desc_size)) {
			ext4_msg(sb, KERN_ERR,
			       "unsupported descriptor size %lu",
			       sbi->s_desc_size);
			goto failed_mount;
		}
	} else
		sbi->s_desc_size = EXT4_MIN_DESC_SIZE;

	sbi->s_blocks_per_group = le32_to_cpu(es->s_blocks_per_group);
	sbi->s_inodes_per_group = le32_to_cpu(es->s_inodes_per_group);

	sbi->s_inodes_per_block = blocksize / EXT4_INODE_SIZE(sb);
	if (sbi->s_inodes_per_block == 0)
		goto cantfind_ext4;
	if (sbi->s_inodes_per_group < sbi->s_inodes_per_block ||
	    sbi->s_inodes_per_group > blocksize * 8) {
		ext4_msg(sb, KERN_ERR, "invalid inodes per group: %lu\n",
			 sbi->s_blocks_per_group);
		goto failed_mount;
	}
	sbi->s_itb_per_group = sbi->s_inodes_per_group /
					sbi->s_inodes_per_block;
	sbi->s_desc_per_block = blocksize / EXT4_DESC_SIZE(sb);
	sbi->s_sbh = bh;
	sbi->s_mount_state = le16_to_cpu(es->s_state);
	sbi->s_addr_per_block_bits = ilog2(EXT4_ADDR_PER_BLOCK(sb));
	sbi->s_desc_per_block_bits = ilog2(EXT4_DESC_PER_BLOCK(sb));

	for (i = 0; i < 4; i++)
		sbi->s_hash_seed[i] = le32_to_cpu(es->s_hash_seed[i]);
	sbi->s_def_hash_version = es->s_def_hash_version;
	if (ext4_has_feature_dir_index(sb)) {
		i = le32_to_cpu(es->s_flags);
		if (i & EXT2_FLAGS_UNSIGNED_HASH)
			sbi->s_hash_unsigned = 3;
		else if ((i & EXT2_FLAGS_SIGNED_HASH) == 0) {
#ifdef __CHAR_UNSIGNED__
			if (!sb_rdonly(sb))
				es->s_flags |=
					cpu_to_le32(EXT2_FLAGS_UNSIGNED_HASH);
			sbi->s_hash_unsigned = 3;
#else
			if (!sb_rdonly(sb))
				es->s_flags |=
					cpu_to_le32(EXT2_FLAGS_SIGNED_HASH);
#endif
		}
	}

	/* Handle clustersize */
	clustersize = BLOCK_SIZE << le32_to_cpu(es->s_log_cluster_size);
	has_bigalloc = ext4_has_feature_bigalloc(sb);
	if (has_bigalloc) {
		if (clustersize < blocksize) {
			ext4_msg(sb, KERN_ERR,
				 "cluster size (%d) smaller than "
				 "block size (%d)", clustersize, blocksize);
			goto failed_mount;
		}
		sbi->s_cluster_bits = le32_to_cpu(es->s_log_cluster_size) -
			le32_to_cpu(es->s_log_block_size);
		sbi->s_clusters_per_group =
			le32_to_cpu(es->s_clusters_per_group);
		if (sbi->s_clusters_per_group > blocksize * 8) {
			ext4_msg(sb, KERN_ERR,
				 "#clusters per group too big: %lu",
				 sbi->s_clusters_per_group);
			goto failed_mount;
		}
		if (sbi->s_blocks_per_group !=
		    (sbi->s_clusters_per_group * (clustersize / blocksize))) {
			ext4_msg(sb, KERN_ERR, "blocks per group (%lu) and "
				 "clusters per group (%lu) inconsistent",
				 sbi->s_blocks_per_group,
				 sbi->s_clusters_per_group);
			goto failed_mount;
		}
	} else {
		if (clustersize != blocksize) {
			ext4_msg(sb, KERN_ERR,
				 "fragment/cluster size (%d) != "
				 "block size (%d)", clustersize, blocksize);
			goto failed_mount;
		}
		if (sbi->s_blocks_per_group > blocksize * 8) {
			ext4_msg(sb, KERN_ERR,
				 "#blocks per group too big: %lu",
				 sbi->s_blocks_per_group);
			goto failed_mount;
		}
		sbi->s_clusters_per_group = sbi->s_blocks_per_group;
		sbi->s_cluster_bits = 0;
	}
	sbi->s_cluster_ratio = clustersize / blocksize;

	/* Do we have standard group size of clustersize * 8 blocks ? */
	if (sbi->s_blocks_per_group == clustersize << 3)
		set_opt2(sb, STD_GROUP_SIZE);

	/*
	 * Test whether we have more sectors than will fit in sector_t,
	 * and whether the max offset is addressable by the page cache.
	 */
	err = generic_check_addressable(sb->s_blocksize_bits,
					ext4_blocks_count(es));
	if (err) {
		ext4_msg(sb, KERN_ERR, "filesystem"
			 " too large to mount safely on this system");
		goto failed_mount;
	}

	if (EXT4_BLOCKS_PER_GROUP(sb) == 0)
		goto cantfind_ext4;

	/* check blocks count against device size */
	blocks_count = sb->s_bdev->bd_inode->i_size >> sb->s_blocksize_bits;
	if (blocks_count && ext4_blocks_count(es) > blocks_count) {
		ext4_msg(sb, KERN_WARNING, "bad geometry: block count %llu "
		       "exceeds size of device (%llu blocks)",
		       ext4_blocks_count(es), blocks_count);
		goto failed_mount;
	}

	/*
	 * It makes no sense for the first data block to be beyond the end
	 * of the filesystem.
	 */
	if (le32_to_cpu(es->s_first_data_block) >= ext4_blocks_count(es)) {
		ext4_msg(sb, KERN_WARNING, "bad geometry: first data "
			 "block %u is beyond end of filesystem (%llu)",
			 le32_to_cpu(es->s_first_data_block),
			 ext4_blocks_count(es));
		goto failed_mount;
	}
	if ((es->s_first_data_block == 0) && (es->s_log_block_size == 0) &&
	    (sbi->s_cluster_ratio == 1)) {
		ext4_msg(sb, KERN_WARNING, "bad geometry: first data "
			 "block is 0 with a 1k block and cluster size");
		goto failed_mount;
	}

	blocks_count = (ext4_blocks_count(es) -
			le32_to_cpu(es->s_first_data_block) +
			EXT4_BLOCKS_PER_GROUP(sb) - 1);
	do_div(blocks_count, EXT4_BLOCKS_PER_GROUP(sb));
	if (blocks_count > ((uint64_t)1<<32) - EXT4_DESC_PER_BLOCK(sb)) {
		ext4_msg(sb, KERN_WARNING, "groups count too large: %u "
		       "(block count %llu, first data block %u, "
		       "blocks per group %lu)", sbi->s_groups_count,
		       ext4_blocks_count(es),
		       le32_to_cpu(es->s_first_data_block),
		       EXT4_BLOCKS_PER_GROUP(sb));
		goto failed_mount;
	}
	sbi->s_groups_count = blocks_count;
	sbi->s_blockfile_groups = min_t(ext4_group_t, sbi->s_groups_count,
			(EXT4_MAX_BLOCK_FILE_PHYS / EXT4_BLOCKS_PER_GROUP(sb)));
	if (((u64)sbi->s_groups_count * sbi->s_inodes_per_group) !=
	    le32_to_cpu(es->s_inodes_count)) {
		ext4_msg(sb, KERN_ERR, "inodes count not valid: %u vs %llu",
			 le32_to_cpu(es->s_inodes_count),
			 ((u64)sbi->s_groups_count * sbi->s_inodes_per_group));
		ret = -EINVAL;
		goto failed_mount;
	}
	db_count = (sbi->s_groups_count + EXT4_DESC_PER_BLOCK(sb) - 1) /
		   EXT4_DESC_PER_BLOCK(sb);
	if (ext4_has_feature_meta_bg(sb)) {
		if (le32_to_cpu(es->s_first_meta_bg) > db_count) {
			ext4_msg(sb, KERN_WARNING,
				 "first meta block group too large: %u "
				 "(group descriptor block count %u)",
				 le32_to_cpu(es->s_first_meta_bg), db_count);
			goto failed_mount;
		}
	}
	sbi->s_group_desc = kvmalloc_array(db_count,
					   sizeof(struct buffer_head *),
					   GFP_KERNEL);
	if (sbi->s_group_desc == NULL) {
		ext4_msg(sb, KERN_ERR, "not enough memory");
		ret = -ENOMEM;
		goto failed_mount;
	}

	bgl_lock_init(sbi->s_blockgroup_lock);

	/* Pre-read the descriptors into the buffer cache */
	for (i = 0; i < db_count; i++) {
		block = descriptor_loc(sb, logical_sb_block, i);
		sb_breadahead(sb, block);
	}

	for (i = 0; i < db_count; i++) {
		block = descriptor_loc(sb, logical_sb_block, i);
		sbi->s_group_desc[i] = sb_bread_unmovable(sb, block);
		if (!sbi->s_group_desc[i]) {
			ext4_msg(sb, KERN_ERR,
			       "can't read group descriptor %d", i);
			db_count = i;
			goto failed_mount2;
		}
	}
	sbi->s_gdb_count = db_count;
	if (!ext4_check_descriptors(sb, logical_sb_block, &first_not_zeroed)) {
		ext4_msg(sb, KERN_ERR, "group descriptors corrupted!");
		ret = -EFSCORRUPTED;
		goto failed_mount2;
	}

	timer_setup(&sbi->s_err_report, print_daily_error_info, 0);

	/* Register extent status tree shrinker */
	if (ext4_es_register_shrinker(sbi))
		goto failed_mount3;

	sbi->s_stripe = ext4_get_stripe_size(sbi);
	sbi->s_extent_max_zeroout_kb = 32;

	/*
	 * set up enough so that it can read an inode
	 */
	sb->s_op = &ext4_sops;
	sb->s_export_op = &ext4_export_ops;
	sb->s_xattr = ext4_xattr_handlers;
#ifdef CONFIG_FS_ENCRYPTION
	sb->s_cop = &ext4_cryptops;
#endif
#ifdef CONFIG_QUOTA
	sb->dq_op = &ext4_quota_operations;
	if (ext4_has_feature_quota(sb))
		sb->s_qcop = &dquot_quotactl_sysfile_ops;
	else
		sb->s_qcop = &ext4_qctl_operations;
	sb->s_quota_types = QTYPE_MASK_USR | QTYPE_MASK_GRP | QTYPE_MASK_PRJ;
#endif
	memcpy(&sb->s_uuid, es->s_uuid, sizeof(es->s_uuid));

	INIT_LIST_HEAD(&sbi->s_orphan); /* unlinked but open files */
	mutex_init(&sbi->s_orphan_lock);

	sb->s_root = NULL;

	needs_recovery = (es->s_last_orphan != 0 ||
			  ext4_has_feature_journal_needs_recovery(sb));

	if (ext4_has_feature_mmp(sb) && !sb_rdonly(sb))
		if (ext4_multi_mount_protect(sb, le64_to_cpu(es->s_mmp_block)))
			goto failed_mount3a;

	/*
	 * The first inode we look at is the journal inode.  Don't try
	 * root first: it may be modified in the journal!
	 */
	if (!test_opt(sb, NOLOAD) && ext4_has_feature_journal(sb)) {
		err = ext4_load_journal(sb, es, journal_devnum);
		if (err)
			goto failed_mount3a;
	} else if (test_opt(sb, NOLOAD) && !sb_rdonly(sb) &&
		   ext4_has_feature_journal_needs_recovery(sb)) {
		ext4_msg(sb, KERN_ERR, "required journal recovery "
		       "suppressed and not mounted read-only");
		goto failed_mount_wq;
	} else {
		/* Nojournal mode, all journal mount options are illegal */
		if (test_opt2(sb, EXPLICIT_JOURNAL_CHECKSUM)) {
			ext4_msg(sb, KERN_ERR, "can't mount with "
				 "journal_checksum, fs mounted w/o journal");
			goto failed_mount_wq;
		}
		if (test_opt(sb, JOURNAL_ASYNC_COMMIT)) {
			ext4_msg(sb, KERN_ERR, "can't mount with "
				 "journal_async_commit, fs mounted w/o journal");
			goto failed_mount_wq;
		}
		if (sbi->s_commit_interval != JBD2_DEFAULT_MAX_COMMIT_AGE*HZ) {
			ext4_msg(sb, KERN_ERR, "can't mount with "
				 "commit=%lu, fs mounted w/o journal",
				 sbi->s_commit_interval / HZ);
			goto failed_mount_wq;
		}
		if (EXT4_MOUNT_DATA_FLAGS &
		    (sbi->s_mount_opt ^ sbi->s_def_mount_opt)) {
			ext4_msg(sb, KERN_ERR, "can't mount with "
				 "data=, fs mounted w/o journal");
			goto failed_mount_wq;
		}
		sbi->s_def_mount_opt &= ~EXT4_MOUNT_JOURNAL_CHECKSUM;
		clear_opt(sb, JOURNAL_CHECKSUM);
		clear_opt(sb, DATA_FLAGS);
		sbi->s_journal = NULL;
		needs_recovery = 0;
		goto no_journal;
	}

	if (ext4_has_feature_64bit(sb) &&
	    !jbd2_journal_set_features(EXT4_SB(sb)->s_journal, 0, 0,
				       JBD2_FEATURE_INCOMPAT_64BIT)) {
		ext4_msg(sb, KERN_ERR, "Failed to set 64-bit journal feature");
		goto failed_mount_wq;
	}

	if (!set_journal_csum_feature_set(sb)) {
		ext4_msg(sb, KERN_ERR, "Failed to set journal checksum "
			 "feature set");
		goto failed_mount_wq;
	}

	/* We have now updated the journal if required, so we can
	 * validate the data journaling mode. */
	switch (test_opt(sb, DATA_FLAGS)) {
	case 0:
		/* No mode set, assume a default based on the journal
		 * capabilities: ORDERED_DATA if the journal can
		 * cope, else JOURNAL_DATA
		 */
		if (jbd2_journal_check_available_features
		    (sbi->s_journal, 0, 0, JBD2_FEATURE_INCOMPAT_REVOKE)) {
			set_opt(sb, ORDERED_DATA);
			sbi->s_def_mount_opt |= EXT4_MOUNT_ORDERED_DATA;
		} else {
			set_opt(sb, JOURNAL_DATA);
			sbi->s_def_mount_opt |= EXT4_MOUNT_JOURNAL_DATA;
		}
		break;

	case EXT4_MOUNT_ORDERED_DATA:
	case EXT4_MOUNT_WRITEBACK_DATA:
		if (!jbd2_journal_check_available_features
		    (sbi->s_journal, 0, 0, JBD2_FEATURE_INCOMPAT_REVOKE)) {
			ext4_msg(sb, KERN_ERR, "Journal does not support "
			       "requested data journaling mode");
			goto failed_mount_wq;
		}
	default:
		break;
	}

	if (test_opt(sb, DATA_FLAGS) == EXT4_MOUNT_ORDERED_DATA &&
	    test_opt(sb, JOURNAL_ASYNC_COMMIT)) {
		ext4_msg(sb, KERN_ERR, "can't mount with "
			"journal_async_commit in data=ordered mode");
		goto failed_mount_wq;
	}

	set_task_ioprio(sbi->s_journal->j_task, journal_ioprio);

	sbi->s_journal->j_commit_callback = ext4_journal_commit_callback;

no_journal:
	if (!test_opt(sb, NO_MBCACHE)) {
		sbi->s_ea_block_cache = ext4_xattr_create_cache();
		if (!sbi->s_ea_block_cache) {
			ext4_msg(sb, KERN_ERR,
				 "Failed to create ea_block_cache");
			goto failed_mount_wq;
		}

		if (ext4_has_feature_ea_inode(sb)) {
			sbi->s_ea_inode_cache = ext4_xattr_create_cache();
			if (!sbi->s_ea_inode_cache) {
				ext4_msg(sb, KERN_ERR,
					 "Failed to create ea_inode_cache");
				goto failed_mount_wq;
			}
		}
	}

	if ((DUMMY_ENCRYPTION_ENABLED(sbi) || ext4_has_feature_encrypt(sb)) &&
	    (blocksize != PAGE_SIZE)) {
		ext4_msg(sb, KERN_ERR,
			 "Unsupported blocksize for fs encryption");
		goto failed_mount_wq;
	}

	if (DUMMY_ENCRYPTION_ENABLED(sbi) && !sb_rdonly(sb) &&
	    !ext4_has_feature_encrypt(sb)) {
		ext4_set_feature_encrypt(sb);
		ext4_commit_super(sb, 1);
	}

	/*
	 * Get the # of file system overhead blocks from the
	 * superblock if present.
	 */
	if (es->s_overhead_clusters)
		sbi->s_overhead = le32_to_cpu(es->s_overhead_clusters);
	else {
		err = ext4_calculate_overhead(sb);
		if (err)
			goto failed_mount_wq;
	}

	/*
	 * The maximum number of concurrent works can be high and
	 * concurrency isn't really necessary.  Limit it to 1.
	 */
	EXT4_SB(sb)->rsv_conversion_wq =
		alloc_workqueue("ext4-rsv-conversion", WQ_MEM_RECLAIM | WQ_UNBOUND, 1);
	if (!EXT4_SB(sb)->rsv_conversion_wq) {
		printk(KERN_ERR "EXT4-fs: failed to create workqueue\n");
		ret = -ENOMEM;
		goto failed_mount4;
	}

	/*
	 * The jbd2_journal_load will have done any necessary log recovery,
	 * so we can safely mount the rest of the filesystem now.
	 */

	root = ext4_iget(sb, EXT4_ROOT_INO, EXT4_IGET_SPECIAL);
	if (IS_ERR(root)) {
		ext4_msg(sb, KERN_ERR, "get root inode failed");
		ret = PTR_ERR(root);
		root = NULL;
		goto failed_mount4;
	}
	if (!S_ISDIR(root->i_mode) || !root->i_blocks || !root->i_size) {
		ext4_msg(sb, KERN_ERR, "corrupt root inode, run e2fsck");
		iput(root);
		goto failed_mount4;
	}

#ifdef CONFIG_UNICODE
	if (sbi->s_encoding)
		sb->s_d_op = &ext4_dentry_ops;
#endif

	sb->s_root = d_make_root(root);
	if (!sb->s_root) {
		ext4_msg(sb, KERN_ERR, "get root dentry failed");
		ret = -ENOMEM;
		goto failed_mount4;
	}

	ret = ext4_setup_super(sb, es, sb_rdonly(sb));
	if (ret == -EROFS) {
		sb->s_flags |= SB_RDONLY;
		ret = 0;
	} else if (ret)
		goto failed_mount4a;

	ext4_clamp_want_extra_isize(sb);

	ext4_set_resv_clusters(sb);

	err = ext4_setup_system_zone(sb);
	if (err) {
		ext4_msg(sb, KERN_ERR, "failed to initialize system "
			 "zone (%d)", err);
		goto failed_mount4a;
	}

	ext4_ext_init(sb);
	err = ext4_mb_init(sb);
	if (err) {
		ext4_msg(sb, KERN_ERR, "failed to initialize mballoc (%d)",
			 err);
		goto failed_mount5;
	}

	block = ext4_count_free_clusters(sb);
	ext4_free_blocks_count_set(sbi->s_es, 
				   EXT4_C2B(sbi, block));
	ext4_superblock_csum_set(sb);
	err = percpu_counter_init(&sbi->s_freeclusters_counter, block,
				  GFP_KERNEL);
	if (!err) {
		unsigned long freei = ext4_count_free_inodes(sb);
		sbi->s_es->s_free_inodes_count = cpu_to_le32(freei);
		ext4_superblock_csum_set(sb);
		err = percpu_counter_init(&sbi->s_freeinodes_counter, freei,
					  GFP_KERNEL);
	}
	if (!err)
		err = percpu_counter_init(&sbi->s_dirs_counter,
					  ext4_count_dirs(sb), GFP_KERNEL);
	if (!err)
		err = percpu_counter_init(&sbi->s_dirtyclusters_counter, 0,
					  GFP_KERNEL);
	if (!err)
		err = percpu_init_rwsem(&sbi->s_journal_flag_rwsem);

	if (err) {
		ext4_msg(sb, KERN_ERR, "insufficient memory");
		goto failed_mount6;
	}

	if (ext4_has_feature_flex_bg(sb))
		if (!ext4_fill_flex_info(sb)) {
			ext4_msg(sb, KERN_ERR,
			       "unable to initialize "
			       "flex_bg meta info!");
			goto failed_mount6;
		}

	err = ext4_register_li_request(sb, first_not_zeroed);
	if (err)
		goto failed_mount6;

	err = ext4_register_sysfs(sb);
	if (err)
		goto failed_mount7;

#ifdef CONFIG_QUOTA
	/* Enable quota usage during mount. */
	if (ext4_has_feature_quota(sb) && !sb_rdonly(sb)) {
		err = ext4_enable_quotas(sb);
		if (err)
			goto failed_mount8;
	}
#endif  /* CONFIG_QUOTA */

	EXT4_SB(sb)->s_mount_state |= EXT4_ORPHAN_FS;
	ext4_orphan_cleanup(sb, es);
	EXT4_SB(sb)->s_mount_state &= ~EXT4_ORPHAN_FS;
	if (needs_recovery) {
		ext4_msg(sb, KERN_INFO, "recovery complete");
		ext4_mark_recovery_complete(sb, es);
	}
	if (EXT4_SB(sb)->s_journal) {
		if (test_opt(sb, DATA_FLAGS) == EXT4_MOUNT_JOURNAL_DATA)
			descr = " journalled data mode";
		else if (test_opt(sb, DATA_FLAGS) == EXT4_MOUNT_ORDERED_DATA)
			descr = " ordered data mode";
		else
			descr = " writeback data mode";
	} else
		descr = "out journal";

	if (test_opt(sb, DISCARD)) {
		struct request_queue *q = bdev_get_queue(sb->s_bdev);
		if (!blk_queue_discard(q))
			ext4_msg(sb, KERN_WARNING,
				 "mounting with \"discard\" option, but "
				 "the device does not support discard");
	}

	if (___ratelimit(&ext4_mount_msg_ratelimit, "EXT4-fs mount"))
		ext4_msg(sb, KERN_INFO, "mounted filesystem with%s. "
			 "Opts: %.*s%s%s", descr,
			 (int) sizeof(sbi->s_es->s_mount_opts),
			 sbi->s_es->s_mount_opts,
			 *sbi->s_es->s_mount_opts ? "; " : "", orig_data);

	if (es->s_error_count)
		mod_timer(&sbi->s_err_report, jiffies + 300*HZ); /* 5 minutes */

	/* Enable message ratelimiting. Default is 10 messages per 5 secs. */
	ratelimit_state_init(&sbi->s_err_ratelimit_state, 5 * HZ, 10);
	ratelimit_state_init(&sbi->s_warning_ratelimit_state, 5 * HZ, 10);
	ratelimit_state_init(&sbi->s_msg_ratelimit_state, 5 * HZ, 10);

	kfree(orig_data);
	return 0;

cantfind_ext4:
	if (!silent)
		ext4_msg(sb, KERN_ERR, "VFS: Can't find ext4 filesystem");
	goto failed_mount;

#ifdef CONFIG_QUOTA
failed_mount8:
	ext4_unregister_sysfs(sb);
#endif
failed_mount7:
	ext4_unregister_li_request(sb);
failed_mount6:
	ext4_mb_release(sb);
	if (sbi->s_flex_groups)
		kvfree(sbi->s_flex_groups);
	percpu_counter_destroy(&sbi->s_freeclusters_counter);
	percpu_counter_destroy(&sbi->s_freeinodes_counter);
	percpu_counter_destroy(&sbi->s_dirs_counter);
	percpu_counter_destroy(&sbi->s_dirtyclusters_counter);
	percpu_free_rwsem(&sbi->s_journal_flag_rwsem);
failed_mount5:
	ext4_ext_release(sb);
	ext4_release_system_zone(sb);
failed_mount4a:
	dput(sb->s_root);
	sb->s_root = NULL;
failed_mount4:
	ext4_msg(sb, KERN_ERR, "mount failed");
	if (EXT4_SB(sb)->rsv_conversion_wq)
		destroy_workqueue(EXT4_SB(sb)->rsv_conversion_wq);
failed_mount_wq:
	ext4_xattr_destroy_cache(sbi->s_ea_inode_cache);
	sbi->s_ea_inode_cache = NULL;

	ext4_xattr_destroy_cache(sbi->s_ea_block_cache);
	sbi->s_ea_block_cache = NULL;

	if (sbi->s_journal) {
		jbd2_journal_destroy(sbi->s_journal);
		sbi->s_journal = NULL;
	}
failed_mount3a:
	ext4_es_unregister_shrinker(sbi);
failed_mount3:
	del_timer_sync(&sbi->s_err_report);
	if (sbi->s_mmp_tsk)
		kthread_stop(sbi->s_mmp_tsk);
failed_mount2:
	for (i = 0; i < db_count; i++)
		brelse(sbi->s_group_desc[i]);
	kvfree(sbi->s_group_desc);
failed_mount:
	if (sbi->s_chksum_driver)
		crypto_free_shash(sbi->s_chksum_driver);

#ifdef CONFIG_UNICODE
	utf8_unload(sbi->s_encoding);
#endif

#ifdef CONFIG_QUOTA
	for (i = 0; i < EXT4_MAXQUOTAS; i++)
		kfree(sbi->s_qf_names[i]);
#endif
	ext4_blkdev_remove(sbi);
	brelse(bh);
out_fail:
	sb->s_fs_info = NULL;
	kfree(sbi->s_blockgroup_lock);
out_free_base:
	kfree(sbi);
	kfree(orig_data);
	fs_put_dax(dax_dev);
	return err ? err : ret;
}

/*
 * Setup any per-fs journal parameters now.  We'll do this both on
 * initial mount, once the journal has been initialised but before we've
 * done any recovery; and again on any subsequent remount.
 */
static void ext4_init_journal_params(struct super_block *sb, journal_t *journal)
{
	struct ext4_sb_info *sbi = EXT4_SB(sb);

	journal->j_commit_interval = sbi->s_commit_interval;
	journal->j_min_batch_time = sbi->s_min_batch_time;
	journal->j_max_batch_time = sbi->s_max_batch_time;

	write_lock(&journal->j_state_lock);
	if (test_opt(sb, BARRIER))
		journal->j_flags |= JBD2_BARRIER;
	else
		journal->j_flags &= ~JBD2_BARRIER;
	if (test_opt(sb, DATA_ERR_ABORT))
		journal->j_flags |= JBD2_ABORT_ON_SYNCDATA_ERR;
	else
		journal->j_flags &= ~JBD2_ABORT_ON_SYNCDATA_ERR;
	write_unlock(&journal->j_state_lock);
}

static struct inode *ext4_get_journal_inode(struct super_block *sb,
					     unsigned int journal_inum)
{
	struct inode *journal_inode;

	/*
	 * Test for the existence of a valid inode on disk.  Bad things
	 * happen if we iget() an unused inode, as the subsequent iput()
	 * will try to delete it.
	 */
	journal_inode = ext4_iget(sb, journal_inum, EXT4_IGET_SPECIAL);
	if (IS_ERR(journal_inode)) {
		ext4_msg(sb, KERN_ERR, "no journal found");
		return NULL;
	}
	if (!journal_inode->i_nlink) {
		make_bad_inode(journal_inode);
		iput(journal_inode);
		ext4_msg(sb, KERN_ERR, "journal inode is deleted");
		return NULL;
	}

	jbd_debug(2, "Journal inode found at %p: %lld bytes\n",
		  journal_inode, journal_inode->i_size);
	if (!S_ISREG(journal_inode->i_mode)) {
		ext4_msg(sb, KERN_ERR, "invalid journal inode");
		iput(journal_inode);
		return NULL;
	}
	return journal_inode;
}

static journal_t *ext4_get_journal(struct super_block *sb,
				   unsigned int journal_inum)
{
	struct inode *journal_inode;
	journal_t *journal;

	BUG_ON(!ext4_has_feature_journal(sb));

	journal_inode = ext4_get_journal_inode(sb, journal_inum);
	if (!journal_inode)
		return NULL;

	journal = jbd2_journal_init_inode(journal_inode);
	if (!journal) {
		ext4_msg(sb, KERN_ERR, "Could not load journal inode");
		iput(journal_inode);
		return NULL;
	}
	journal->j_private = sb;
	ext4_init_journal_params(sb, journal);
	return journal;
}

static journal_t *ext4_get_dev_journal(struct super_block *sb,
				       dev_t j_dev)
{
	struct buffer_head *bh;
	journal_t *journal;
	ext4_fsblk_t start;
	ext4_fsblk_t len;
	int hblock, blocksize;
	ext4_fsblk_t sb_block;
	unsigned long offset;
	struct ext4_super_block *es;
	struct block_device *bdev;

	BUG_ON(!ext4_has_feature_journal(sb));

	bdev = ext4_blkdev_get(j_dev, sb);
	if (bdev == NULL)
		return NULL;

	blocksize = sb->s_blocksize;
	hblock = bdev_logical_block_size(bdev);
	if (blocksize < hblock) {
		ext4_msg(sb, KERN_ERR,
			"blocksize too small for journal device");
		goto out_bdev;
	}

	sb_block = EXT4_MIN_BLOCK_SIZE / blocksize;
	offset = EXT4_MIN_BLOCK_SIZE % blocksize;
	set_blocksize(bdev, blocksize);
	if (!(bh = __bread(bdev, sb_block, blocksize))) {
		ext4_msg(sb, KERN_ERR, "couldn't read superblock of "
		       "external journal");
		goto out_bdev;
	}

	es = (struct ext4_super_block *) (bh->b_data + offset);
	if ((le16_to_cpu(es->s_magic) != EXT4_SUPER_MAGIC) ||
	    !(le32_to_cpu(es->s_feature_incompat) &
	      EXT4_FEATURE_INCOMPAT_JOURNAL_DEV)) {
		ext4_msg(sb, KERN_ERR, "external journal has "
					"bad superblock");
		brelse(bh);
		goto out_bdev;
	}

	if ((le32_to_cpu(es->s_feature_ro_compat) &
	     EXT4_FEATURE_RO_COMPAT_METADATA_CSUM) &&
	    es->s_checksum != ext4_superblock_csum(sb, es)) {
		ext4_msg(sb, KERN_ERR, "external journal has "
				       "corrupt superblock");
		brelse(bh);
		goto out_bdev;
	}

	if (memcmp(EXT4_SB(sb)->s_es->s_journal_uuid, es->s_uuid, 16)) {
		ext4_msg(sb, KERN_ERR, "journal UUID does not match");
		brelse(bh);
		goto out_bdev;
	}

	len = ext4_blocks_count(es);
	start = sb_block + 1;
	brelse(bh);	/* we're done with the superblock */

	journal = jbd2_journal_init_dev(bdev, sb->s_bdev,
					start, len, blocksize);
	if (!journal) {
		ext4_msg(sb, KERN_ERR, "failed to create device journal");
		goto out_bdev;
	}
	journal->j_private = sb;
	ll_rw_block(REQ_OP_READ, REQ_META | REQ_PRIO, 1, &journal->j_sb_buffer);
	wait_on_buffer(journal->j_sb_buffer);
	if (!buffer_uptodate(journal->j_sb_buffer)) {
		ext4_msg(sb, KERN_ERR, "I/O error on journal device");
		goto out_journal;
	}
	if (be32_to_cpu(journal->j_superblock->s_nr_users) != 1) {
		ext4_msg(sb, KERN_ERR, "External journal has more than one "
					"user (unsupported) - %d",
			be32_to_cpu(journal->j_superblock->s_nr_users));
		goto out_journal;
	}
	EXT4_SB(sb)->journal_bdev = bdev;
	ext4_init_journal_params(sb, journal);
	return journal;

out_journal:
	jbd2_journal_destroy(journal);
out_bdev:
	ext4_blkdev_put(bdev);
	return NULL;
}

static int ext4_load_journal(struct super_block *sb,
			     struct ext4_super_block *es,
			     unsigned long journal_devnum)
{
	journal_t *journal;
	unsigned int journal_inum = le32_to_cpu(es->s_journal_inum);
	dev_t journal_dev;
	int err = 0;
	int really_read_only;

	BUG_ON(!ext4_has_feature_journal(sb));

	if (journal_devnum &&
	    journal_devnum != le32_to_cpu(es->s_journal_dev)) {
		ext4_msg(sb, KERN_INFO, "external journal device major/minor "
			"numbers have changed");
		journal_dev = new_decode_dev(journal_devnum);
	} else
		journal_dev = new_decode_dev(le32_to_cpu(es->s_journal_dev));

	really_read_only = bdev_read_only(sb->s_bdev);

	/*
	 * Are we loading a blank journal or performing recovery after a
	 * crash?  For recovery, we need to check in advance whether we
	 * can get read-write access to the device.
	 */
	if (ext4_has_feature_journal_needs_recovery(sb)) {
		if (sb_rdonly(sb)) {
			ext4_msg(sb, KERN_INFO, "INFO: recovery "
					"required on readonly filesystem");
			if (really_read_only) {
				ext4_msg(sb, KERN_ERR, "write access "
					"unavailable, cannot proceed "
					"(try mounting with noload)");
				return -EROFS;
			}
			ext4_msg(sb, KERN_INFO, "write access will "
			       "be enabled during recovery");
		}
	}

	if (journal_inum && journal_dev) {
		ext4_msg(sb, KERN_ERR, "filesystem has both journal "
		       "and inode journals!");
		return -EINVAL;
	}

	if (journal_inum) {
		if (!(journal = ext4_get_journal(sb, journal_inum)))
			return -EINVAL;
	} else {
		if (!(journal = ext4_get_dev_journal(sb, journal_dev)))
			return -EINVAL;
	}

	if (!(journal->j_flags & JBD2_BARRIER))
		ext4_msg(sb, KERN_INFO, "barriers disabled");

	if (!ext4_has_feature_journal_needs_recovery(sb))
		err = jbd2_journal_wipe(journal, !really_read_only);
	if (!err) {
		char *save = kmalloc(EXT4_S_ERR_LEN, GFP_KERNEL);
		if (save)
			memcpy(save, ((char *) es) +
			       EXT4_S_ERR_START, EXT4_S_ERR_LEN);
		err = jbd2_journal_load(journal);
		if (save)
			memcpy(((char *) es) + EXT4_S_ERR_START,
			       save, EXT4_S_ERR_LEN);
		kfree(save);
	}

	if (err) {
		ext4_msg(sb, KERN_ERR, "error loading journal");
		jbd2_journal_destroy(journal);
		return err;
	}

	EXT4_SB(sb)->s_journal = journal;
	ext4_clear_journal_err(sb, es);

	if (!really_read_only && journal_devnum &&
	    journal_devnum != le32_to_cpu(es->s_journal_dev)) {
		es->s_journal_dev = cpu_to_le32(journal_devnum);

		/* Make sure we flush the recovery flag to disk. */
		ext4_commit_super(sb, 1);
	}

	return 0;
}

static int ext4_commit_super(struct super_block *sb, int sync)
{
	struct ext4_super_block *es = EXT4_SB(sb)->s_es;
	struct buffer_head *sbh = EXT4_SB(sb)->s_sbh;
	int error = 0;

	if (!sbh || block_device_ejected(sb))
		return error;

	/*
	 * The superblock bh should be mapped, but it might not be if the
	 * device was hot-removed. Not much we can do but fail the I/O.
	 */
	if (!buffer_mapped(sbh))
		return error;

	/*
	 * If the file system is mounted read-only, don't update the
	 * superblock write time.  This avoids updating the superblock
	 * write time when we are mounting the root file system
	 * read/only but we need to replay the journal; at that point,
	 * for people who are east of GMT and who make their clock
	 * tick in localtime for Windows bug-for-bug compatibility,
	 * the clock is set in the future, and this will cause e2fsck
	 * to complain and force a full file system check.
	 */
	if (!(sb->s_flags & SB_RDONLY))
		ext4_update_tstamp(es, s_wtime);
	if (sb->s_bdev->bd_part)
		es->s_kbytes_written =
			cpu_to_le64(EXT4_SB(sb)->s_kbytes_written +
			    ((part_stat_read(sb->s_bdev->bd_part,
					     sectors[STAT_WRITE]) -
			      EXT4_SB(sb)->s_sectors_written_start) >> 1));
	else
		es->s_kbytes_written =
			cpu_to_le64(EXT4_SB(sb)->s_kbytes_written);
	if (percpu_counter_initialized(&EXT4_SB(sb)->s_freeclusters_counter))
		ext4_free_blocks_count_set(es,
			EXT4_C2B(EXT4_SB(sb), percpu_counter_sum_positive(
				&EXT4_SB(sb)->s_freeclusters_counter)));
	if (percpu_counter_initialized(&EXT4_SB(sb)->s_freeinodes_counter))
		es->s_free_inodes_count =
			cpu_to_le32(percpu_counter_sum_positive(
				&EXT4_SB(sb)->s_freeinodes_counter));
	BUFFER_TRACE(sbh, "marking dirty");
	ext4_superblock_csum_set(sb);
	if (sync)
		lock_buffer(sbh);
	if (buffer_write_io_error(sbh) || !buffer_uptodate(sbh)) {
		/*
		 * Oh, dear.  A previous attempt to write the
		 * superblock failed.  This could happen because the
		 * USB device was yanked out.  Or it could happen to
		 * be a transient write error and maybe the block will
		 * be remapped.  Nothing we can do but to retry the
		 * write and hope for the best.
		 */
		ext4_msg(sb, KERN_ERR, "previous I/O error to "
		       "superblock detected");
		clear_buffer_write_io_error(sbh);
		set_buffer_uptodate(sbh);
	}
	mark_buffer_dirty(sbh);
	if (sync) {
		unlock_buffer(sbh);
		error = __sync_dirty_buffer(sbh,
			REQ_SYNC | (test_opt(sb, BARRIER) ? REQ_FUA : 0));
		if (buffer_write_io_error(sbh)) {
			ext4_msg(sb, KERN_ERR, "I/O error while writing "
			       "superblock");
			clear_buffer_write_io_error(sbh);
			set_buffer_uptodate(sbh);
		}
	}
	return error;
}

/*
 * Have we just finished recovery?  If so, and if we are mounting (or
 * remounting) the filesystem readonly, then we will end up with a
 * consistent fs on disk.  Record that fact.
 */
static void ext4_mark_recovery_complete(struct super_block *sb,
					struct ext4_super_block *es)
{
	journal_t *journal = EXT4_SB(sb)->s_journal;

	if (!ext4_has_feature_journal(sb)) {
		BUG_ON(journal != NULL);
		return;
	}
	jbd2_journal_lock_updates(journal);
	if (jbd2_journal_flush(journal) < 0)
		goto out;

	if (ext4_has_feature_journal_needs_recovery(sb) && sb_rdonly(sb)) {
		ext4_clear_feature_journal_needs_recovery(sb);
		ext4_commit_super(sb, 1);
	}

out:
	jbd2_journal_unlock_updates(journal);
}

/*
 * If we are mounting (or read-write remounting) a filesystem whose journal
 * has recorded an error from a previous lifetime, move that error to the
 * main filesystem now.
 */
static void ext4_clear_journal_err(struct super_block *sb,
				   struct ext4_super_block *es)
{
	journal_t *journal;
	int j_errno;
	const char *errstr;

	BUG_ON(!ext4_has_feature_journal(sb));

	journal = EXT4_SB(sb)->s_journal;

	/*
	 * Now check for any error status which may have been recorded in the
	 * journal by a prior ext4_error() or ext4_abort()
	 */

	j_errno = jbd2_journal_errno(journal);
	if (j_errno) {
		char nbuf[16];

		errstr = ext4_decode_error(sb, j_errno, nbuf);
		ext4_warning(sb, "Filesystem error recorded "
			     "from previous mount: %s", errstr);
		ext4_warning(sb, "Marking fs in need of filesystem check.");

		EXT4_SB(sb)->s_mount_state |= EXT4_ERROR_FS;
		es->s_state |= cpu_to_le16(EXT4_ERROR_FS);
		ext4_commit_super(sb, 1);

		jbd2_journal_clear_err(journal);
		jbd2_journal_update_sb_errno(journal);
	}
}

/*
 * Force the running and committing transactions to commit,
 * and wait on the commit.
 */
int ext4_force_commit(struct super_block *sb)
{
	journal_t *journal;

	if (sb_rdonly(sb))
		return 0;

	journal = EXT4_SB(sb)->s_journal;
	return ext4_journal_force_commit(journal);
}

static int ext4_sync_fs(struct super_block *sb, int wait)
{
	int ret = 0;
	tid_t target;
	bool needs_barrier = false;
	struct ext4_sb_info *sbi = EXT4_SB(sb);

	if (unlikely(ext4_forced_shutdown(sbi)))
		return 0;

	trace_ext4_sync_fs(sb, wait);
	flush_workqueue(sbi->rsv_conversion_wq);
	/*
	 * Writeback quota in non-journalled quota case - journalled quota has
	 * no dirty dquots
	 */
	dquot_writeback_dquots(sb, -1);
	/*
	 * Data writeback is possible w/o journal transaction, so barrier must
	 * being sent at the end of the function. But we can skip it if
	 * transaction_commit will do it for us.
	 */
	if (sbi->s_journal) {
		target = jbd2_get_latest_transaction(sbi->s_journal);
		if (wait && sbi->s_journal->j_flags & JBD2_BARRIER &&
		    !jbd2_trans_will_send_data_barrier(sbi->s_journal, target))
			needs_barrier = true;

		if (jbd2_journal_start_commit(sbi->s_journal, &target)) {
			if (wait)
				ret = jbd2_log_wait_commit(sbi->s_journal,
							   target);
		}
	} else if (wait && test_opt(sb, BARRIER))
		needs_barrier = true;
	if (needs_barrier) {
		int err;
		err = blkdev_issue_flush(sb->s_bdev, GFP_KERNEL, NULL);
		if (!ret)
			ret = err;
	}

	return ret;
}

/*
 * LVM calls this function before a (read-only) snapshot is created.  This
 * gives us a chance to flush the journal completely and mark the fs clean.
 *
 * Note that only this function cannot bring a filesystem to be in a clean
 * state independently. It relies on upper layer to stop all data & metadata
 * modifications.
 */
static int ext4_freeze(struct super_block *sb)
{
	int error = 0;
	journal_t *journal;

	if (sb_rdonly(sb))
		return 0;

	journal = EXT4_SB(sb)->s_journal;

	if (journal) {
		/* Now we set up the journal barrier. */
		jbd2_journal_lock_updates(journal);

		/*
		 * Don't clear the needs_recovery flag if we failed to
		 * flush the journal.
		 */
		error = jbd2_journal_flush(journal);
		if (error < 0)
			goto out;

		/* Journal blocked and flushed, clear needs_recovery flag. */
		ext4_clear_feature_journal_needs_recovery(sb);
	}

	error = ext4_commit_super(sb, 1);
out:
	if (journal)
		/* we rely on upper layer to stop further updates */
		jbd2_journal_unlock_updates(journal);
	return error;
}

/*
 * Called by LVM after the snapshot is done.  We need to reset the RECOVER
 * flag here, even though the filesystem is not technically dirty yet.
 */
static int ext4_unfreeze(struct super_block *sb)
{
	if (sb_rdonly(sb) || ext4_forced_shutdown(EXT4_SB(sb)))
		return 0;

	if (EXT4_SB(sb)->s_journal) {
		/* Reset the needs_recovery flag before the fs is unlocked. */
		ext4_set_feature_journal_needs_recovery(sb);
	}

	ext4_commit_super(sb, 1);
	return 0;
}

/*
 * Structure to save mount options for ext4_remount's benefit
 */
struct ext4_mount_options {
	unsigned long s_mount_opt;
	unsigned long s_mount_opt2;
	kuid_t s_resuid;
	kgid_t s_resgid;
	unsigned long s_commit_interval;
	u32 s_min_batch_time, s_max_batch_time;
#ifdef CONFIG_QUOTA
	int s_jquota_fmt;
	char *s_qf_names[EXT4_MAXQUOTAS];
#endif
};

static int ext4_remount(struct super_block *sb, int *flags, char *data)
{
	struct ext4_super_block *es;
	struct ext4_sb_info *sbi = EXT4_SB(sb);
	unsigned long old_sb_flags;
	struct ext4_mount_options old_opts;
	int enable_quota = 0;
	ext4_group_t g;
	unsigned int journal_ioprio = DEFAULT_JOURNAL_IOPRIO;
	int err = 0;
#ifdef CONFIG_QUOTA
	int i, j;
	char *to_free[EXT4_MAXQUOTAS];
#endif
	char *orig_data = kstrdup(data, GFP_KERNEL);

	if (data && !orig_data)
		return -ENOMEM;

	/* Store the original options */
	old_sb_flags = sb->s_flags;
	old_opts.s_mount_opt = sbi->s_mount_opt;
	old_opts.s_mount_opt2 = sbi->s_mount_opt2;
	old_opts.s_resuid = sbi->s_resuid;
	old_opts.s_resgid = sbi->s_resgid;
	old_opts.s_commit_interval = sbi->s_commit_interval;
	old_opts.s_min_batch_time = sbi->s_min_batch_time;
	old_opts.s_max_batch_time = sbi->s_max_batch_time;
#ifdef CONFIG_QUOTA
	old_opts.s_jquota_fmt = sbi->s_jquota_fmt;
	for (i = 0; i < EXT4_MAXQUOTAS; i++)
		if (sbi->s_qf_names[i]) {
			char *qf_name = get_qf_name(sb, sbi, i);

			old_opts.s_qf_names[i] = kstrdup(qf_name, GFP_KERNEL);
			if (!old_opts.s_qf_names[i]) {
				for (j = 0; j < i; j++)
					kfree(old_opts.s_qf_names[j]);
				kfree(orig_data);
				return -ENOMEM;
			}
		} else
			old_opts.s_qf_names[i] = NULL;
#endif
	if (sbi->s_journal && sbi->s_journal->j_task->io_context)
		journal_ioprio = sbi->s_journal->j_task->io_context->ioprio;

	if (!parse_options(data, sb, NULL, &journal_ioprio, 1)) {
		err = -EINVAL;
		goto restore_opts;
	}

	ext4_clamp_want_extra_isize(sb);

	if ((old_opts.s_mount_opt & EXT4_MOUNT_JOURNAL_CHECKSUM) ^
	    test_opt(sb, JOURNAL_CHECKSUM)) {
		ext4_msg(sb, KERN_ERR, "changing journal_checksum "
			 "during remount not supported; ignoring");
		sbi->s_mount_opt ^= EXT4_MOUNT_JOURNAL_CHECKSUM;
	}

	if (test_opt(sb, DATA_FLAGS) == EXT4_MOUNT_JOURNAL_DATA) {
		if (test_opt2(sb, EXPLICIT_DELALLOC)) {
			ext4_msg(sb, KERN_ERR, "can't mount with "
				 "both data=journal and delalloc");
			err = -EINVAL;
			goto restore_opts;
		}
		if (test_opt(sb, DIOREAD_NOLOCK)) {
			ext4_msg(sb, KERN_ERR, "can't mount with "
				 "both data=journal and dioread_nolock");
			err = -EINVAL;
			goto restore_opts;
		}
		if (test_opt(sb, DAX)) {
			ext4_msg(sb, KERN_ERR, "can't mount with "
				 "both data=journal and dax");
			err = -EINVAL;
			goto restore_opts;
		}
	} else if (test_opt(sb, DATA_FLAGS) == EXT4_MOUNT_ORDERED_DATA) {
		if (test_opt(sb, JOURNAL_ASYNC_COMMIT)) {
			ext4_msg(sb, KERN_ERR, "can't mount with "
				"journal_async_commit in data=ordered mode");
			err = -EINVAL;
			goto restore_opts;
		}
	}

	if ((sbi->s_mount_opt ^ old_opts.s_mount_opt) & EXT4_MOUNT_NO_MBCACHE) {
		ext4_msg(sb, KERN_ERR, "can't enable nombcache during remount");
		err = -EINVAL;
		goto restore_opts;
	}

	if ((sbi->s_mount_opt ^ old_opts.s_mount_opt) & EXT4_MOUNT_DAX) {
		ext4_msg(sb, KERN_WARNING, "warning: refusing change of "
			"dax flag with busy inodes while remounting");
		sbi->s_mount_opt ^= EXT4_MOUNT_DAX;
	}

	if (sbi->s_mount_flags & EXT4_MF_FS_ABORTED)
		ext4_abort(sb, "Abort forced by user");

	sb->s_flags = (sb->s_flags & ~SB_POSIXACL) |
		(test_opt(sb, POSIX_ACL) ? SB_POSIXACL : 0);

	es = sbi->s_es;

	if (sbi->s_journal) {
		ext4_init_journal_params(sb, sbi->s_journal);
		set_task_ioprio(sbi->s_journal->j_task, journal_ioprio);
	}

	if (*flags & SB_LAZYTIME)
		sb->s_flags |= SB_LAZYTIME;

	if ((bool)(*flags & SB_RDONLY) != sb_rdonly(sb)) {
		if (sbi->s_mount_flags & EXT4_MF_FS_ABORTED) {
			err = -EROFS;
			goto restore_opts;
		}

		if (*flags & SB_RDONLY) {
			err = sync_filesystem(sb);
			if (err < 0)
				goto restore_opts;
			err = dquot_suspend(sb, -1);
			if (err < 0)
				goto restore_opts;

			/*
			 * First of all, the unconditional stuff we have to do
			 * to disable replay of the journal when we next remount
			 */
			sb->s_flags |= SB_RDONLY;

			/*
			 * OK, test if we are remounting a valid rw partition
			 * readonly, and if so set the rdonly flag and then
			 * mark the partition as valid again.
			 */
			if (!(es->s_state & cpu_to_le16(EXT4_VALID_FS)) &&
			    (sbi->s_mount_state & EXT4_VALID_FS))
				es->s_state = cpu_to_le16(sbi->s_mount_state);

			if (sbi->s_journal)
				ext4_mark_recovery_complete(sb, es);
			if (sbi->s_mmp_tsk)
				kthread_stop(sbi->s_mmp_tsk);
		} else {
			/* Make sure we can mount this feature set readwrite */
			if (ext4_has_feature_readonly(sb) ||
			    !ext4_feature_set_ok(sb, 0)) {
				err = -EROFS;
				goto restore_opts;
			}
			/*
			 * Make sure the group descriptor checksums
			 * are sane.  If they aren't, refuse to remount r/w.
			 */
			for (g = 0; g < sbi->s_groups_count; g++) {
				struct ext4_group_desc *gdp =
					ext4_get_group_desc(sb, g, NULL);

				if (!ext4_group_desc_csum_verify(sb, g, gdp)) {
					ext4_msg(sb, KERN_ERR,
	       "ext4_remount: Checksum for group %u failed (%u!=%u)",
		g, le16_to_cpu(ext4_group_desc_csum(sb, g, gdp)),
					       le16_to_cpu(gdp->bg_checksum));
					err = -EFSBADCRC;
					goto restore_opts;
				}
			}

			/*
			 * If we have an unprocessed orphan list hanging
			 * around from a previously readonly bdev mount,
			 * require a full umount/remount for now.
			 */
			if (es->s_last_orphan) {
				ext4_msg(sb, KERN_WARNING, "Couldn't "
				       "remount RDWR because of unprocessed "
				       "orphan inode list.  Please "
				       "umount/remount instead");
				err = -EINVAL;
				goto restore_opts;
			}

			/*
			 * Mounting a RDONLY partition read-write, so reread
			 * and store the current valid flag.  (It may have
			 * been changed by e2fsck since we originally mounted
			 * the partition.)
			 */
			if (sbi->s_journal)
				ext4_clear_journal_err(sb, es);
			sbi->s_mount_state = le16_to_cpu(es->s_state);

			err = ext4_setup_super(sb, es, 0);
			if (err)
				goto restore_opts;

			sb->s_flags &= ~SB_RDONLY;
			if (ext4_has_feature_mmp(sb))
				if (ext4_multi_mount_protect(sb,
						le64_to_cpu(es->s_mmp_block))) {
					err = -EROFS;
					goto restore_opts;
				}
			enable_quota = 1;
		}
	}

	/*
	 * Reinitialize lazy itable initialization thread based on
	 * current settings
	 */
	if (sb_rdonly(sb) || !test_opt(sb, INIT_INODE_TABLE))
		ext4_unregister_li_request(sb);
	else {
		ext4_group_t first_not_zeroed;
		first_not_zeroed = ext4_has_uninit_itable(sb);
		ext4_register_li_request(sb, first_not_zeroed);
	}

	ext4_setup_system_zone(sb);
	if (sbi->s_journal == NULL && !(old_sb_flags & SB_RDONLY)) {
		err = ext4_commit_super(sb, 1);
		if (err)
			goto restore_opts;
	}

#ifdef CONFIG_QUOTA
	/* Release old quota file names */
	for (i = 0; i < EXT4_MAXQUOTAS; i++)
		kfree(old_opts.s_qf_names[i]);
	if (enable_quota) {
		if (sb_any_quota_suspended(sb))
			dquot_resume(sb, -1);
		else if (ext4_has_feature_quota(sb)) {
			err = ext4_enable_quotas(sb);
			if (err)
				goto restore_opts;
		}
	}
#endif

	*flags = (*flags & ~SB_LAZYTIME) | (sb->s_flags & SB_LAZYTIME);
	ext4_msg(sb, KERN_INFO, "re-mounted. Opts: %s", orig_data);
	kfree(orig_data);
	return 0;

restore_opts:
	sb->s_flags = old_sb_flags;
	sbi->s_mount_opt = old_opts.s_mount_opt;
	sbi->s_mount_opt2 = old_opts.s_mount_opt2;
	sbi->s_resuid = old_opts.s_resuid;
	sbi->s_resgid = old_opts.s_resgid;
	sbi->s_commit_interval = old_opts.s_commit_interval;
	sbi->s_min_batch_time = old_opts.s_min_batch_time;
	sbi->s_max_batch_time = old_opts.s_max_batch_time;
#ifdef CONFIG_QUOTA
	sbi->s_jquota_fmt = old_opts.s_jquota_fmt;
	for (i = 0; i < EXT4_MAXQUOTAS; i++) {
		to_free[i] = get_qf_name(sb, sbi, i);
		rcu_assign_pointer(sbi->s_qf_names[i], old_opts.s_qf_names[i]);
	}
	synchronize_rcu();
	for (i = 0; i < EXT4_MAXQUOTAS; i++)
		kfree(to_free[i]);
#endif
	kfree(orig_data);
	return err;
}

#ifdef CONFIG_QUOTA
static int ext4_statfs_project(struct super_block *sb,
			       kprojid_t projid, struct kstatfs *buf)
{
	struct kqid qid;
	struct dquot *dquot;
	u64 limit;
	u64 curblock;

	qid = make_kqid_projid(projid);
	dquot = dqget(sb, qid);
	if (IS_ERR(dquot))
		return PTR_ERR(dquot);
	spin_lock(&dquot->dq_dqb_lock);

	limit = (dquot->dq_dqb.dqb_bsoftlimit ?
		 dquot->dq_dqb.dqb_bsoftlimit :
		 dquot->dq_dqb.dqb_bhardlimit) >> sb->s_blocksize_bits;
	if (limit && buf->f_blocks > limit) {
		curblock = (dquot->dq_dqb.dqb_curspace +
			    dquot->dq_dqb.dqb_rsvspace) >> sb->s_blocksize_bits;
		buf->f_blocks = limit;
		buf->f_bfree = buf->f_bavail =
			(buf->f_blocks > curblock) ?
			 (buf->f_blocks - curblock) : 0;
	}

	limit = dquot->dq_dqb.dqb_isoftlimit ?
		dquot->dq_dqb.dqb_isoftlimit :
		dquot->dq_dqb.dqb_ihardlimit;
	if (limit && buf->f_files > limit) {
		buf->f_files = limit;
		buf->f_ffree =
			(buf->f_files > dquot->dq_dqb.dqb_curinodes) ?
			 (buf->f_files - dquot->dq_dqb.dqb_curinodes) : 0;
	}

	spin_unlock(&dquot->dq_dqb_lock);
	dqput(dquot);
	return 0;
}
#endif

static int ext4_statfs(struct dentry *dentry, struct kstatfs *buf)
{
	struct super_block *sb = dentry->d_sb;
	struct ext4_sb_info *sbi = EXT4_SB(sb);
	struct ext4_super_block *es = sbi->s_es;
	ext4_fsblk_t overhead = 0, resv_blocks;
	u64 fsid;
	s64 bfree;
	resv_blocks = EXT4_C2B(sbi, atomic64_read(&sbi->s_resv_clusters));

	if (!test_opt(sb, MINIX_DF))
		overhead = sbi->s_overhead;

	buf->f_type = EXT4_SUPER_MAGIC;
	buf->f_bsize = sb->s_blocksize;
	buf->f_blocks = ext4_blocks_count(es) - EXT4_C2B(sbi, overhead);
	bfree = percpu_counter_sum_positive(&sbi->s_freeclusters_counter) -
		percpu_counter_sum_positive(&sbi->s_dirtyclusters_counter);
	/* prevent underflow in case that few free space is available */
	buf->f_bfree = EXT4_C2B(sbi, max_t(s64, bfree, 0));
	buf->f_bavail = buf->f_bfree -
			(ext4_r_blocks_count(es) + resv_blocks);
	if (buf->f_bfree < (ext4_r_blocks_count(es) + resv_blocks))
		buf->f_bavail = 0;
	buf->f_files = le32_to_cpu(es->s_inodes_count);
	buf->f_ffree = percpu_counter_sum_positive(&sbi->s_freeinodes_counter);
	buf->f_namelen = EXT4_NAME_LEN;
	fsid = le64_to_cpup((void *)es->s_uuid) ^
	       le64_to_cpup((void *)es->s_uuid + sizeof(u64));
	buf->f_fsid.val[0] = fsid & 0xFFFFFFFFUL;
	buf->f_fsid.val[1] = (fsid >> 32) & 0xFFFFFFFFUL;

#ifdef CONFIG_QUOTA
	if (ext4_test_inode_flag(dentry->d_inode, EXT4_INODE_PROJINHERIT) &&
	    sb_has_quota_limits_enabled(sb, PRJQUOTA))
		ext4_statfs_project(sb, EXT4_I(dentry->d_inode)->i_projid, buf);
#endif
	return 0;
}


#ifdef CONFIG_QUOTA

/*
 * Helper functions so that transaction is started before we acquire dqio_sem
 * to keep correct lock ordering of transaction > dqio_sem
 */
static inline struct inode *dquot_to_inode(struct dquot *dquot)
{
	return sb_dqopt(dquot->dq_sb)->files[dquot->dq_id.type];
}

static int ext4_write_dquot(struct dquot *dquot)
{
	int ret, err;
	handle_t *handle;
	struct inode *inode;

	inode = dquot_to_inode(dquot);
	handle = ext4_journal_start(inode, EXT4_HT_QUOTA,
				    EXT4_QUOTA_TRANS_BLOCKS(dquot->dq_sb));
	if (IS_ERR(handle))
		return PTR_ERR(handle);
	ret = dquot_commit(dquot);
	err = ext4_journal_stop(handle);
	if (!ret)
		ret = err;
	return ret;
}

static int ext4_acquire_dquot(struct dquot *dquot)
{
	int ret, err;
	handle_t *handle;

	handle = ext4_journal_start(dquot_to_inode(dquot), EXT4_HT_QUOTA,
				    EXT4_QUOTA_INIT_BLOCKS(dquot->dq_sb));
	if (IS_ERR(handle))
		return PTR_ERR(handle);
	ret = dquot_acquire(dquot);
	err = ext4_journal_stop(handle);
	if (!ret)
		ret = err;
	return ret;
}

static int ext4_release_dquot(struct dquot *dquot)
{
	int ret, err;
	handle_t *handle;

	handle = ext4_journal_start(dquot_to_inode(dquot), EXT4_HT_QUOTA,
				    EXT4_QUOTA_DEL_BLOCKS(dquot->dq_sb));
	if (IS_ERR(handle)) {
		/* Release dquot anyway to avoid endless cycle in dqput() */
		dquot_release(dquot);
		return PTR_ERR(handle);
	}
	ret = dquot_release(dquot);
	err = ext4_journal_stop(handle);
	if (!ret)
		ret = err;
	return ret;
}

static int ext4_mark_dquot_dirty(struct dquot *dquot)
{
	struct super_block *sb = dquot->dq_sb;
	struct ext4_sb_info *sbi = EXT4_SB(sb);

	/* Are we journaling quotas? */
	if (ext4_has_feature_quota(sb) ||
	    sbi->s_qf_names[USRQUOTA] || sbi->s_qf_names[GRPQUOTA]) {
		dquot_mark_dquot_dirty(dquot);
		return ext4_write_dquot(dquot);
	} else {
		return dquot_mark_dquot_dirty(dquot);
	}
}

static int ext4_write_info(struct super_block *sb, int type)
{
	int ret, err;
	handle_t *handle;

	/* Data block + inode block */
	handle = ext4_journal_start(d_inode(sb->s_root), EXT4_HT_QUOTA, 2);
	if (IS_ERR(handle))
		return PTR_ERR(handle);
	ret = dquot_commit_info(sb, type);
	err = ext4_journal_stop(handle);
	if (!ret)
		ret = err;
	return ret;
}

/*
 * Turn on quotas during mount time - we need to find
 * the quota file and such...
 */
static int ext4_quota_on_mount(struct super_block *sb, int type)
{
	return dquot_quota_on_mount(sb, get_qf_name(sb, EXT4_SB(sb), type),
					EXT4_SB(sb)->s_jquota_fmt, type);
}

static void lockdep_set_quota_inode(struct inode *inode, int subclass)
{
	struct ext4_inode_info *ei = EXT4_I(inode);

	/* The first argument of lockdep_set_subclass has to be
	 * *exactly* the same as the argument to init_rwsem() --- in
	 * this case, in init_once() --- or lockdep gets unhappy
	 * because the name of the lock is set using the
	 * stringification of the argument to init_rwsem().
	 */
	(void) ei;	/* shut up clang warning if !CONFIG_LOCKDEP */
	lockdep_set_subclass(&ei->i_data_sem, subclass);
}

/*
 * Standard function to be called on quota_on
 */
static int ext4_quota_on(struct super_block *sb, int type, int format_id,
			 const struct path *path)
{
	int err;

	if (!test_opt(sb, QUOTA))
		return -EINVAL;

	/* Quotafile not on the same filesystem? */
	if (path->dentry->d_sb != sb)
		return -EXDEV;
	/* Journaling quota? */
	if (EXT4_SB(sb)->s_qf_names[type]) {
		/* Quotafile not in fs root? */
		if (path->dentry->d_parent != sb->s_root)
			ext4_msg(sb, KERN_WARNING,
				"Quota file not on filesystem root. "
				"Journaled quota will not work");
		sb_dqopt(sb)->flags |= DQUOT_NOLIST_DIRTY;
	} else {
		/*
		 * Clear the flag just in case mount options changed since
		 * last time.
		 */
		sb_dqopt(sb)->flags &= ~DQUOT_NOLIST_DIRTY;
	}

	/*
	 * When we journal data on quota file, we have to flush journal to see
	 * all updates to the file when we bypass pagecache...
	 */
	if (EXT4_SB(sb)->s_journal &&
	    ext4_should_journal_data(d_inode(path->dentry))) {
		/*
		 * We don't need to lock updates but journal_flush() could
		 * otherwise be livelocked...
		 */
		jbd2_journal_lock_updates(EXT4_SB(sb)->s_journal);
		err = jbd2_journal_flush(EXT4_SB(sb)->s_journal);
		jbd2_journal_unlock_updates(EXT4_SB(sb)->s_journal);
		if (err)
			return err;
	}

	lockdep_set_quota_inode(path->dentry->d_inode, I_DATA_SEM_QUOTA);
	err = dquot_quota_on(sb, type, format_id, path);
	if (err) {
		lockdep_set_quota_inode(path->dentry->d_inode,
					     I_DATA_SEM_NORMAL);
	} else {
		struct inode *inode = d_inode(path->dentry);
		handle_t *handle;

		/*
		 * Set inode flags to prevent userspace from messing with quota
		 * files. If this fails, we return success anyway since quotas
		 * are already enabled and this is not a hard failure.
		 */
		inode_lock(inode);
		handle = ext4_journal_start(inode, EXT4_HT_QUOTA, 1);
		if (IS_ERR(handle))
			goto unlock_inode;
		EXT4_I(inode)->i_flags |= EXT4_NOATIME_FL | EXT4_IMMUTABLE_FL;
		inode_set_flags(inode, S_NOATIME | S_IMMUTABLE,
				S_NOATIME | S_IMMUTABLE);
		ext4_mark_inode_dirty(handle, inode);
		ext4_journal_stop(handle);
	unlock_inode:
		inode_unlock(inode);
	}
	return err;
}

static int ext4_quota_enable(struct super_block *sb, int type, int format_id,
			     unsigned int flags)
{
	int err;
	struct inode *qf_inode;
	unsigned long qf_inums[EXT4_MAXQUOTAS] = {
		le32_to_cpu(EXT4_SB(sb)->s_es->s_usr_quota_inum),
		le32_to_cpu(EXT4_SB(sb)->s_es->s_grp_quota_inum),
		le32_to_cpu(EXT4_SB(sb)->s_es->s_prj_quota_inum)
	};

	BUG_ON(!ext4_has_feature_quota(sb));

	if (!qf_inums[type])
		return -EPERM;

	qf_inode = ext4_iget(sb, qf_inums[type], EXT4_IGET_SPECIAL);
	if (IS_ERR(qf_inode)) {
		ext4_error(sb, "Bad quota inode # %lu", qf_inums[type]);
		return PTR_ERR(qf_inode);
	}

	/* Don't account quota for quota files to avoid recursion */
	qf_inode->i_flags |= S_NOQUOTA;
	lockdep_set_quota_inode(qf_inode, I_DATA_SEM_QUOTA);
	err = dquot_enable(qf_inode, type, format_id, flags);
	if (err)
		lockdep_set_quota_inode(qf_inode, I_DATA_SEM_NORMAL);
	iput(qf_inode);

	return err;
}

/* Enable usage tracking for all quota types. */
static int ext4_enable_quotas(struct super_block *sb)
{
	int type, err = 0;
	unsigned long qf_inums[EXT4_MAXQUOTAS] = {
		le32_to_cpu(EXT4_SB(sb)->s_es->s_usr_quota_inum),
		le32_to_cpu(EXT4_SB(sb)->s_es->s_grp_quota_inum),
		le32_to_cpu(EXT4_SB(sb)->s_es->s_prj_quota_inum)
	};
	bool quota_mopt[EXT4_MAXQUOTAS] = {
		test_opt(sb, USRQUOTA),
		test_opt(sb, GRPQUOTA),
		test_opt(sb, PRJQUOTA),
	};

	sb_dqopt(sb)->flags |= DQUOT_QUOTA_SYS_FILE | DQUOT_NOLIST_DIRTY;
	for (type = 0; type < EXT4_MAXQUOTAS; type++) {
		if (qf_inums[type]) {
			err = ext4_quota_enable(sb, type, QFMT_VFS_V1,
				DQUOT_USAGE_ENABLED |
				(quota_mopt[type] ? DQUOT_LIMITS_ENABLED : 0));
			if (err) {
				ext4_warning(sb,
					"Failed to enable quota tracking "
					"(type=%d, err=%d). Please run "
					"e2fsck to fix.", type, err);
				for (type--; type >= 0; type--)
					dquot_quota_off(sb, type);

				return err;
			}
		}
	}
	return 0;
}

static int ext4_quota_off(struct super_block *sb, int type)
{
	struct inode *inode = sb_dqopt(sb)->files[type];
	handle_t *handle;
	int err;

	/* Force all delayed allocation blocks to be allocated.
	 * Caller already holds s_umount sem */
	if (test_opt(sb, DELALLOC))
		sync_filesystem(sb);

	if (!inode || !igrab(inode))
		goto out;

	err = dquot_quota_off(sb, type);
	if (err || ext4_has_feature_quota(sb))
		goto out_put;

	inode_lock(inode);
	/*
	 * Update modification times of quota files when userspace can
	 * start looking at them. If we fail, we return success anyway since
	 * this is not a hard failure and quotas are already disabled.
	 */
	handle = ext4_journal_start(inode, EXT4_HT_QUOTA, 1);
	if (IS_ERR(handle))
		goto out_unlock;
	EXT4_I(inode)->i_flags &= ~(EXT4_NOATIME_FL | EXT4_IMMUTABLE_FL);
	inode_set_flags(inode, 0, S_NOATIME | S_IMMUTABLE);
	inode->i_mtime = inode->i_ctime = current_time(inode);
	ext4_mark_inode_dirty(handle, inode);
	ext4_journal_stop(handle);
out_unlock:
	inode_unlock(inode);
out_put:
	lockdep_set_quota_inode(inode, I_DATA_SEM_NORMAL);
	iput(inode);
	return err;
out:
	return dquot_quota_off(sb, type);
}

/* Read data from quotafile - avoid pagecache and such because we cannot afford
 * acquiring the locks... As quota files are never truncated and quota code
 * itself serializes the operations (and no one else should touch the files)
 * we don't have to be afraid of races */
static ssize_t ext4_quota_read(struct super_block *sb, int type, char *data,
			       size_t len, loff_t off)
{
	struct inode *inode = sb_dqopt(sb)->files[type];
	ext4_lblk_t blk = off >> EXT4_BLOCK_SIZE_BITS(sb);
	int offset = off & (sb->s_blocksize - 1);
	int tocopy;
	size_t toread;
	struct buffer_head *bh;
	loff_t i_size = i_size_read(inode);

	if (off > i_size)
		return 0;
	if (off+len > i_size)
		len = i_size-off;
	toread = len;
	while (toread > 0) {
		tocopy = sb->s_blocksize - offset < toread ?
				sb->s_blocksize - offset : toread;
		bh = ext4_bread(NULL, inode, blk, 0);
		if (IS_ERR(bh))
			return PTR_ERR(bh);
		if (!bh)	/* A hole? */
			memset(data, 0, tocopy);
		else
			memcpy(data, bh->b_data+offset, tocopy);
		brelse(bh);
		offset = 0;
		toread -= tocopy;
		data += tocopy;
		blk++;
	}
	return len;
}

/* Write to quotafile (we know the transaction is already started and has
 * enough credits) */
static ssize_t ext4_quota_write(struct super_block *sb, int type,
				const char *data, size_t len, loff_t off)
{
	struct inode *inode = sb_dqopt(sb)->files[type];
	ext4_lblk_t blk = off >> EXT4_BLOCK_SIZE_BITS(sb);
	int err, offset = off & (sb->s_blocksize - 1);
	int retries = 0;
	struct buffer_head *bh;
	handle_t *handle = journal_current_handle();

	if (EXT4_SB(sb)->s_journal && !handle) {
		ext4_msg(sb, KERN_WARNING, "Quota write (off=%llu, len=%llu)"
			" cancelled because transaction is not started",
			(unsigned long long)off, (unsigned long long)len);
		return -EIO;
	}
	/*
	 * Since we account only one data block in transaction credits,
	 * then it is impossible to cross a block boundary.
	 */
	if (sb->s_blocksize - offset < len) {
		ext4_msg(sb, KERN_WARNING, "Quota write (off=%llu, len=%llu)"
			" cancelled because not block aligned",
			(unsigned long long)off, (unsigned long long)len);
		return -EIO;
	}

	do {
		bh = ext4_bread(handle, inode, blk,
				EXT4_GET_BLOCKS_CREATE |
				EXT4_GET_BLOCKS_METADATA_NOFAIL);
	} while (IS_ERR(bh) && (PTR_ERR(bh) == -ENOSPC) &&
		 ext4_should_retry_alloc(inode->i_sb, &retries));
	if (IS_ERR(bh))
		return PTR_ERR(bh);
	if (!bh)
		goto out;
	BUFFER_TRACE(bh, "get write access");
	err = ext4_journal_get_write_access(handle, bh);
	if (err) {
		brelse(bh);
		return err;
	}
	lock_buffer(bh);
	memcpy(bh->b_data+offset, data, len);
	flush_dcache_page(bh->b_page);
	unlock_buffer(bh);
	err = ext4_handle_dirty_metadata(handle, NULL, bh);
	brelse(bh);
out:
	if (inode->i_size < off + len) {
		i_size_write(inode, off + len);
		EXT4_I(inode)->i_disksize = inode->i_size;
		ext4_mark_inode_dirty(handle, inode);
	}
	return len;
}

static int ext4_get_next_id(struct super_block *sb, struct kqid *qid)
{
	const struct quota_format_ops	*ops;

	if (!sb_has_quota_loaded(sb, qid->type))
		return -ESRCH;
	ops = sb_dqopt(sb)->ops[qid->type];
	if (!ops || !ops->get_next_id)
		return -ENOSYS;
	return dquot_get_next_id(sb, qid);
}
#endif

static struct dentry *ext4_mount(struct file_system_type *fs_type, int flags,
		       const char *dev_name, void *data)
{
	return mount_bdev(fs_type, flags, dev_name, data, ext4_fill_super);
}

#if !defined(CONFIG_EXT2_FS) && !defined(CONFIG_EXT2_FS_MODULE) && defined(CONFIG_EXT4_USE_FOR_EXT2)
static inline void register_as_ext2(void)
{
	int err = register_filesystem(&ext2_fs_type);
	if (err)
		printk(KERN_WARNING
		       "EXT4-fs: Unable to register as ext2 (%d)\n", err);
}

static inline void unregister_as_ext2(void)
{
	unregister_filesystem(&ext2_fs_type);
}

static inline int ext2_feature_set_ok(struct super_block *sb)
{
	if (ext4_has_unknown_ext2_incompat_features(sb))
		return 0;
	if (sb_rdonly(sb))
		return 1;
	if (ext4_has_unknown_ext2_ro_compat_features(sb))
		return 0;
	return 1;
}
#else
static inline void register_as_ext2(void) { }
static inline void unregister_as_ext2(void) { }
static inline int ext2_feature_set_ok(struct super_block *sb) { return 0; }
#endif

static inline void register_as_ext3(void)
{
	int err = register_filesystem(&ext3_fs_type);
	if (err)
		printk(KERN_WARNING
		       "EXT4-fs: Unable to register as ext3 (%d)\n", err);
}

static inline void unregister_as_ext3(void)
{
	unregister_filesystem(&ext3_fs_type);
}

static inline int ext3_feature_set_ok(struct super_block *sb)
{
	if (ext4_has_unknown_ext3_incompat_features(sb))
		return 0;
	if (!ext4_has_feature_journal(sb))
		return 0;
	if (sb_rdonly(sb))
		return 1;
	if (ext4_has_unknown_ext3_ro_compat_features(sb))
		return 0;
	return 1;
}

static struct file_system_type ext4_fs_type = {
	.owner		= THIS_MODULE,
	.name		= "ext4",
	.mount		= ext4_mount,
	.kill_sb	= kill_block_super,
	.fs_flags	= FS_REQUIRES_DEV,
};
MODULE_ALIAS_FS("ext4");

/* Shared across all ext4 file systems */
wait_queue_head_t ext4__ioend_wq[EXT4_WQ_HASH_SZ];

static int __init ext4_init_fs(void)
{
	int i, err;

	ratelimit_state_init(&ext4_mount_msg_ratelimit, 30 * HZ, 64);
	ext4_li_info = NULL;
	mutex_init(&ext4_li_mtx);

	/* Build-time check for flags consistency */
	ext4_check_flag_values();

	for (i = 0; i < EXT4_WQ_HASH_SZ; i++)
		init_waitqueue_head(&ext4__ioend_wq[i]);

	err = ext4_init_es();
	if (err)
		return err;

	err = ext4_init_pending();
	if (err)
		goto out6;

	err = ext4_init_pageio();
	if (err)
		goto out5;

	err = ext4_init_system_zone();
	if (err)
		goto out4;

	err = ext4_init_sysfs();
	if (err)
		goto out3;

	err = ext4_init_mballoc();
	if (err)
		goto out2;
	err = init_inodecache();
	if (err)
		goto out1;
	register_as_ext3();
	register_as_ext2();
	err = register_filesystem(&ext4_fs_type);
	if (err)
		goto out;

	return 0;
out:
	unregister_as_ext2();
	unregister_as_ext3();
	destroy_inodecache();
out1:
	ext4_exit_mballoc();
out2:
	ext4_exit_sysfs();
out3:
	ext4_exit_system_zone();
out4:
	ext4_exit_pageio();
out5:
	ext4_exit_pending();
out6:
	ext4_exit_es();

	return err;
}

static void __exit ext4_exit_fs(void)
{
	ext4_destroy_lazyinit_thread();
	unregister_as_ext2();
	unregister_as_ext3();
	unregister_filesystem(&ext4_fs_type);
	destroy_inodecache();
	ext4_exit_mballoc();
	ext4_exit_sysfs();
	ext4_exit_system_zone();
	ext4_exit_pageio();
	ext4_exit_es();
	ext4_exit_pending();
}

MODULE_AUTHOR("Remy Card, Stephen Tweedie, Andrew Morton, Andreas Dilger, Theodore Ts'o and others");
MODULE_DESCRIPTION("Fourth Extended Filesystem");
MODULE_LICENSE("GPL");
MODULE_SOFTDEP("pre: crc32c");
module_init(ext4_init_fs)
module_exit(ext4_exit_fs)<|MERGE_RESOLUTION|>--- conflicted
+++ resolved
@@ -1113,13 +1113,7 @@
 
 static void ext4_free_in_core_inode(struct inode *inode)
 {
-<<<<<<< HEAD
-=======
-	struct inode *inode = container_of(head, struct inode, i_rcu);
-
 	fscrypt_free_inode(inode);
-
->>>>>>> 2c58d548
 	kmem_cache_free(ext4_inode_cachep, EXT4_I(inode));
 }
 
