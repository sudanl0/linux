// SPDX-License-Identifier: GPL-2.0-only
/*
 * intel_pstate.c: Native P state management for Intel processors
 *
 * (C) Copyright 2012 Intel Corporation
 * Author: Dirk Brandewie <dirk.j.brandewie@intel.com>
 */

#define pr_fmt(fmt) KBUILD_MODNAME ": " fmt

#include <linux/kernel.h>
#include <linux/kernel_stat.h>
#include <linux/module.h>
#include <linux/ktime.h>
#include <linux/hrtimer.h>
#include <linux/tick.h>
#include <linux/slab.h>
#include <linux/sched/cpufreq.h>
#include <linux/list.h>
#include <linux/cpu.h>
#include <linux/cpufreq.h>
#include <linux/sysfs.h>
#include <linux/types.h>
#include <linux/fs.h>
#include <linux/acpi.h>
#include <linux/vmalloc.h>
#include <linux/pm_qos.h>
#include <trace/events/power.h>

#include <asm/div64.h>
#include <asm/msr.h>
#include <asm/cpu_device_id.h>
#include <asm/cpufeature.h>
#include <asm/intel-family.h>

#define INTEL_PSTATE_SAMPLING_INTERVAL	(10 * NSEC_PER_MSEC)

#define INTEL_CPUFREQ_TRANSITION_LATENCY	20000
#define INTEL_CPUFREQ_TRANSITION_DELAY_HWP	5000
#define INTEL_CPUFREQ_TRANSITION_DELAY		500

#ifdef CONFIG_ACPI
#include <acpi/processor.h>
#include <acpi/cppc_acpi.h>
#endif

#define FRAC_BITS 8
#define int_tofp(X) ((int64_t)(X) << FRAC_BITS)
#define fp_toint(X) ((X) >> FRAC_BITS)

#define ONE_EIGHTH_FP ((int64_t)1 << (FRAC_BITS - 3))

#define EXT_BITS 6
#define EXT_FRAC_BITS (EXT_BITS + FRAC_BITS)
#define fp_ext_toint(X) ((X) >> EXT_FRAC_BITS)
#define int_ext_tofp(X) ((int64_t)(X) << EXT_FRAC_BITS)

static inline int32_t mul_fp(int32_t x, int32_t y)
{
	return ((int64_t)x * (int64_t)y) >> FRAC_BITS;
}

static inline int32_t div_fp(s64 x, s64 y)
{
	return div64_s64((int64_t)x << FRAC_BITS, y);
}

static inline int ceiling_fp(int32_t x)
{
	int mask, ret;

	ret = fp_toint(x);
	mask = (1 << FRAC_BITS) - 1;
	if (x & mask)
		ret += 1;
	return ret;
}

static inline int32_t percent_fp(int percent)
{
	return div_fp(percent, 100);
}

static inline u64 mul_ext_fp(u64 x, u64 y)
{
	return (x * y) >> EXT_FRAC_BITS;
}

static inline u64 div_ext_fp(u64 x, u64 y)
{
	return div64_u64(x << EXT_FRAC_BITS, y);
}

static inline int32_t percent_ext_fp(int percent)
{
	return div_ext_fp(percent, 100);
}

/**
 * struct sample -	Store performance sample
 * @core_avg_perf:	Ratio of APERF/MPERF which is the actual average
 *			performance during last sample period
 * @busy_scaled:	Scaled busy value which is used to calculate next
 *			P state. This can be different than core_avg_perf
 *			to account for cpu idle period
 * @aperf:		Difference of actual performance frequency clock count
 *			read from APERF MSR between last and current sample
 * @mperf:		Difference of maximum performance frequency clock count
 *			read from MPERF MSR between last and current sample
 * @tsc:		Difference of time stamp counter between last and
 *			current sample
 * @time:		Current time from scheduler
 *
 * This structure is used in the cpudata structure to store performance sample
 * data for choosing next P State.
 */
struct sample {
	int32_t core_avg_perf;
	int32_t busy_scaled;
	u64 aperf;
	u64 mperf;
	u64 tsc;
	u64 time;
};

/**
 * struct pstate_data - Store P state data
 * @current_pstate:	Current requested P state
 * @min_pstate:		Min P state possible for this platform
 * @max_pstate:		Max P state possible for this platform
 * @max_pstate_physical:This is physical Max P state for a processor
 *			This can be higher than the max_pstate which can
 *			be limited by platform thermal design power limits
 * @scaling:		Scaling factor to  convert frequency to cpufreq
 *			frequency units
 * @turbo_pstate:	Max Turbo P state possible for this platform
 * @max_freq:		@max_pstate frequency in cpufreq units
 * @turbo_freq:		@turbo_pstate frequency in cpufreq units
 *
 * Stores the per cpu model P state limits and current P state.
 */
struct pstate_data {
	int	current_pstate;
	int	min_pstate;
	int	max_pstate;
	int	max_pstate_physical;
	int	scaling;
	int	turbo_pstate;
	unsigned int max_freq;
	unsigned int turbo_freq;
};

/**
 * struct vid_data -	Stores voltage information data
 * @min:		VID data for this platform corresponding to
 *			the lowest P state
 * @max:		VID data corresponding to the highest P State.
 * @turbo:		VID data for turbo P state
 * @ratio:		Ratio of (vid max - vid min) /
 *			(max P state - Min P State)
 *
 * Stores the voltage data for DVFS (Dynamic Voltage and Frequency Scaling)
 * This data is used in Atom platforms, where in addition to target P state,
 * the voltage data needs to be specified to select next P State.
 */
struct vid_data {
	int min;
	int max;
	int turbo;
	int32_t ratio;
};

/**
 * struct global_params - Global parameters, mostly tunable via sysfs.
 * @no_turbo:		Whether or not to use turbo P-states.
 * @turbo_disabled:	Whether or not turbo P-states are available at all,
 *			based on the MSR_IA32_MISC_ENABLE value and whether or
 *			not the maximum reported turbo P-state is different from
 *			the maximum reported non-turbo one.
 * @turbo_disabled_mf:	The @turbo_disabled value reflected by cpuinfo.max_freq.
 * @min_perf_pct:	Minimum capacity limit in percent of the maximum turbo
 *			P-state capacity.
 * @max_perf_pct:	Maximum capacity limit in percent of the maximum turbo
 *			P-state capacity.
 */
struct global_params {
	bool no_turbo;
	bool turbo_disabled;
	bool turbo_disabled_mf;
	int max_perf_pct;
	int min_perf_pct;
};

/**
 * struct cpudata -	Per CPU instance data storage
 * @cpu:		CPU number for this instance data
 * @policy:		CPUFreq policy value
 * @update_util:	CPUFreq utility callback information
 * @update_util_set:	CPUFreq utility callback is set
 * @iowait_boost:	iowait-related boost fraction
 * @last_update:	Time of the last update.
 * @pstate:		Stores P state limits for this CPU
 * @vid:		Stores VID limits for this CPU
 * @last_sample_time:	Last Sample time
 * @aperf_mperf_shift:	APERF vs MPERF counting frequency difference
 * @prev_aperf:		Last APERF value read from APERF MSR
 * @prev_mperf:		Last MPERF value read from MPERF MSR
 * @prev_tsc:		Last timestamp counter (TSC) value
 * @prev_cummulative_iowait: IO Wait time difference from last and
 *			current sample
 * @sample:		Storage for storing last Sample data
 * @min_perf_ratio:	Minimum capacity in terms of PERF or HWP ratios
 * @max_perf_ratio:	Maximum capacity in terms of PERF or HWP ratios
 * @acpi_perf_data:	Stores ACPI perf information read from _PSS
 * @valid_pss_table:	Set to true for valid ACPI _PSS entries found
 * @epp_powersave:	Last saved HWP energy performance preference
 *			(EPP) or energy performance bias (EPB),
 *			when policy switched to performance
 * @epp_policy:		Last saved policy used to set EPP/EPB
 * @epp_default:	Power on default HWP energy performance
 *			preference/bias
<<<<<<< HEAD
 * @epp_saved:		Saved EPP/EPB during system suspend or CPU offline
 *			operation
=======
>>>>>>> 976bc5e2
 * @epp_cached		Cached HWP energy-performance preference value
 * @hwp_req_cached:	Cached value of the last HWP Request MSR
 * @hwp_cap_cached:	Cached value of the last HWP Capabilities MSR
 * @last_io_update:	Last time when IO wake flag was set
 * @sched_flags:	Store scheduler flags for possible cross CPU update
 * @hwp_boost_min:	Last HWP boosted min performance
 * @suspended:		Whether or not the driver has been suspended.
 *
 * This structure stores per CPU instance data for all CPUs.
 */
struct cpudata {
	int cpu;

	unsigned int policy;
	struct update_util_data update_util;
	bool   update_util_set;

	struct pstate_data pstate;
	struct vid_data vid;

	u64	last_update;
	u64	last_sample_time;
	u64	aperf_mperf_shift;
	u64	prev_aperf;
	u64	prev_mperf;
	u64	prev_tsc;
	u64	prev_cummulative_iowait;
	struct sample sample;
	int32_t	min_perf_ratio;
	int32_t	max_perf_ratio;
#ifdef CONFIG_ACPI
	struct acpi_processor_performance acpi_perf_data;
	bool valid_pss_table;
#endif
	unsigned int iowait_boost;
	s16 epp_powersave;
	s16 epp_policy;
	s16 epp_default;
<<<<<<< HEAD
	s16 epp_saved;
=======
>>>>>>> 976bc5e2
	s16 epp_cached;
	u64 hwp_req_cached;
	u64 hwp_cap_cached;
	u64 last_io_update;
	unsigned int sched_flags;
	u32 hwp_boost_min;
	bool suspended;
};

static struct cpudata **all_cpu_data;

/**
 * struct pstate_funcs - Per CPU model specific callbacks
 * @get_max:		Callback to get maximum non turbo effective P state
 * @get_max_physical:	Callback to get maximum non turbo physical P state
 * @get_min:		Callback to get minimum P state
 * @get_turbo:		Callback to get turbo P state
 * @get_scaling:	Callback to get frequency scaling factor
 * @get_aperf_mperf_shift: Callback to get the APERF vs MPERF frequency difference
 * @get_val:		Callback to convert P state to actual MSR write value
 * @get_vid:		Callback to get VID data for Atom platforms
 *
 * Core and Atom CPU models have different way to get P State limits. This
 * structure is used to store those callbacks.
 */
struct pstate_funcs {
	int (*get_max)(void);
	int (*get_max_physical)(void);
	int (*get_min)(void);
	int (*get_turbo)(void);
	int (*get_scaling)(void);
	int (*get_aperf_mperf_shift)(void);
	u64 (*get_val)(struct cpudata*, int pstate);
	void (*get_vid)(struct cpudata *);
};

static struct pstate_funcs pstate_funcs __read_mostly;

static int hwp_active __read_mostly;
static int hwp_mode_bdw __read_mostly;
static bool per_cpu_limits __read_mostly;
static bool hwp_boost __read_mostly;

static struct cpufreq_driver *intel_pstate_driver __read_mostly;

#ifdef CONFIG_ACPI
static bool acpi_ppc;
#endif

static struct global_params global;

static DEFINE_MUTEX(intel_pstate_driver_lock);
static DEFINE_MUTEX(intel_pstate_limits_lock);

#ifdef CONFIG_ACPI

static bool intel_pstate_acpi_pm_profile_server(void)
{
	if (acpi_gbl_FADT.preferred_profile == PM_ENTERPRISE_SERVER ||
	    acpi_gbl_FADT.preferred_profile == PM_PERFORMANCE_SERVER)
		return true;

	return false;
}

static bool intel_pstate_get_ppc_enable_status(void)
{
	if (intel_pstate_acpi_pm_profile_server())
		return true;

	return acpi_ppc;
}

#ifdef CONFIG_ACPI_CPPC_LIB

/* The work item is needed to avoid CPU hotplug locking issues */
static void intel_pstste_sched_itmt_work_fn(struct work_struct *work)
{
	sched_set_itmt_support();
}

static DECLARE_WORK(sched_itmt_work, intel_pstste_sched_itmt_work_fn);

static void intel_pstate_set_itmt_prio(int cpu)
{
	struct cppc_perf_caps cppc_perf;
	static u32 max_highest_perf = 0, min_highest_perf = U32_MAX;
	int ret;

	ret = cppc_get_perf_caps(cpu, &cppc_perf);
	if (ret)
		return;

	/*
	 * The priorities can be set regardless of whether or not
	 * sched_set_itmt_support(true) has been called and it is valid to
	 * update them at any time after it has been called.
	 */
	sched_set_itmt_core_prio(cppc_perf.highest_perf, cpu);

	if (max_highest_perf <= min_highest_perf) {
		if (cppc_perf.highest_perf > max_highest_perf)
			max_highest_perf = cppc_perf.highest_perf;

		if (cppc_perf.highest_perf < min_highest_perf)
			min_highest_perf = cppc_perf.highest_perf;

		if (max_highest_perf > min_highest_perf) {
			/*
			 * This code can be run during CPU online under the
			 * CPU hotplug locks, so sched_set_itmt_support()
			 * cannot be called from here.  Queue up a work item
			 * to invoke it.
			 */
			schedule_work(&sched_itmt_work);
		}
	}
}

static int intel_pstate_get_cppc_guranteed(int cpu)
{
	struct cppc_perf_caps cppc_perf;
	int ret;

	ret = cppc_get_perf_caps(cpu, &cppc_perf);
	if (ret)
		return ret;

	if (cppc_perf.guaranteed_perf)
		return cppc_perf.guaranteed_perf;

	return cppc_perf.nominal_perf;
}

#else /* CONFIG_ACPI_CPPC_LIB */
static void intel_pstate_set_itmt_prio(int cpu)
{
}
#endif /* CONFIG_ACPI_CPPC_LIB */

static void intel_pstate_init_acpi_perf_limits(struct cpufreq_policy *policy)
{
	struct cpudata *cpu;
	int ret;
	int i;

	if (hwp_active) {
		intel_pstate_set_itmt_prio(policy->cpu);
		return;
	}

	if (!intel_pstate_get_ppc_enable_status())
		return;

	cpu = all_cpu_data[policy->cpu];

	ret = acpi_processor_register_performance(&cpu->acpi_perf_data,
						  policy->cpu);
	if (ret)
		return;

	/*
	 * Check if the control value in _PSS is for PERF_CTL MSR, which should
	 * guarantee that the states returned by it map to the states in our
	 * list directly.
	 */
	if (cpu->acpi_perf_data.control_register.space_id !=
						ACPI_ADR_SPACE_FIXED_HARDWARE)
		goto err;

	/*
	 * If there is only one entry _PSS, simply ignore _PSS and continue as
	 * usual without taking _PSS into account
	 */
	if (cpu->acpi_perf_data.state_count < 2)
		goto err;

	pr_debug("CPU%u - ACPI _PSS perf data\n", policy->cpu);
	for (i = 0; i < cpu->acpi_perf_data.state_count; i++) {
		pr_debug("     %cP%d: %u MHz, %u mW, 0x%x\n",
			 (i == cpu->acpi_perf_data.state ? '*' : ' '), i,
			 (u32) cpu->acpi_perf_data.states[i].core_frequency,
			 (u32) cpu->acpi_perf_data.states[i].power,
			 (u32) cpu->acpi_perf_data.states[i].control);
	}

	/*
	 * The _PSS table doesn't contain whole turbo frequency range.
	 * This just contains +1 MHZ above the max non turbo frequency,
	 * with control value corresponding to max turbo ratio. But
	 * when cpufreq set policy is called, it will call with this
	 * max frequency, which will cause a reduced performance as
	 * this driver uses real max turbo frequency as the max
	 * frequency. So correct this frequency in _PSS table to
	 * correct max turbo frequency based on the turbo state.
	 * Also need to convert to MHz as _PSS freq is in MHz.
	 */
	if (!global.turbo_disabled)
		cpu->acpi_perf_data.states[0].core_frequency =
					policy->cpuinfo.max_freq / 1000;
	cpu->valid_pss_table = true;
	pr_debug("_PPC limits will be enforced\n");

	return;

 err:
	cpu->valid_pss_table = false;
	acpi_processor_unregister_performance(policy->cpu);
}

static void intel_pstate_exit_perf_limits(struct cpufreq_policy *policy)
{
	struct cpudata *cpu;

	cpu = all_cpu_data[policy->cpu];
	if (!cpu->valid_pss_table)
		return;

	acpi_processor_unregister_performance(policy->cpu);
}
#else /* CONFIG_ACPI */
static inline void intel_pstate_init_acpi_perf_limits(struct cpufreq_policy *policy)
{
}

static inline void intel_pstate_exit_perf_limits(struct cpufreq_policy *policy)
{
}

static inline bool intel_pstate_acpi_pm_profile_server(void)
{
	return false;
}
#endif /* CONFIG_ACPI */

#ifndef CONFIG_ACPI_CPPC_LIB
static int intel_pstate_get_cppc_guranteed(int cpu)
{
	return -ENOTSUPP;
}
#endif /* CONFIG_ACPI_CPPC_LIB */

static inline void update_turbo_state(void)
{
	u64 misc_en;
	struct cpudata *cpu;

	cpu = all_cpu_data[0];
	rdmsrl(MSR_IA32_MISC_ENABLE, misc_en);
	global.turbo_disabled =
		(misc_en & MSR_IA32_MISC_ENABLE_TURBO_DISABLE ||
		 cpu->pstate.max_pstate == cpu->pstate.turbo_pstate);
}

static int min_perf_pct_min(void)
{
	struct cpudata *cpu = all_cpu_data[0];
	int turbo_pstate = cpu->pstate.turbo_pstate;

	return turbo_pstate ?
		(cpu->pstate.min_pstate * 100 / turbo_pstate) : 0;
}

static s16 intel_pstate_get_epb(struct cpudata *cpu_data)
{
	u64 epb;
	int ret;

	if (!boot_cpu_has(X86_FEATURE_EPB))
		return -ENXIO;

	ret = rdmsrl_on_cpu(cpu_data->cpu, MSR_IA32_ENERGY_PERF_BIAS, &epb);
	if (ret)
		return (s16)ret;

	return (s16)(epb & 0x0f);
}

static s16 intel_pstate_get_epp(struct cpudata *cpu_data, u64 hwp_req_data)
{
	s16 epp;

	if (boot_cpu_has(X86_FEATURE_HWP_EPP)) {
		/*
		 * When hwp_req_data is 0, means that caller didn't read
		 * MSR_HWP_REQUEST, so need to read and get EPP.
		 */
		if (!hwp_req_data) {
			epp = rdmsrl_on_cpu(cpu_data->cpu, MSR_HWP_REQUEST,
					    &hwp_req_data);
			if (epp)
				return epp;
		}
		epp = (hwp_req_data >> 24) & 0xff;
	} else {
		/* When there is no EPP present, HWP uses EPB settings */
		epp = intel_pstate_get_epb(cpu_data);
	}

	return epp;
}

static int intel_pstate_set_epb(int cpu, s16 pref)
{
	u64 epb;
	int ret;

	if (!boot_cpu_has(X86_FEATURE_EPB))
		return -ENXIO;

	ret = rdmsrl_on_cpu(cpu, MSR_IA32_ENERGY_PERF_BIAS, &epb);
	if (ret)
		return ret;

	epb = (epb & ~0x0f) | pref;
	wrmsrl_on_cpu(cpu, MSR_IA32_ENERGY_PERF_BIAS, epb);

	return 0;
}

/*
 * EPP/EPB display strings corresponding to EPP index in the
 * energy_perf_strings[]
 *	index		String
 *-------------------------------------
 *	0		default
 *	1		performance
 *	2		balance_performance
 *	3		balance_power
 *	4		power
 */
static const char * const energy_perf_strings[] = {
	"default",
	"performance",
	"balance_performance",
	"balance_power",
	"power",
	NULL
};
static const unsigned int epp_values[] = {
	HWP_EPP_PERFORMANCE,
	HWP_EPP_BALANCE_PERFORMANCE,
	HWP_EPP_BALANCE_POWERSAVE,
	HWP_EPP_POWERSAVE
};

static int intel_pstate_get_energy_pref_index(struct cpudata *cpu_data, int *raw_epp)
{
	s16 epp;
	int index = -EINVAL;

	*raw_epp = 0;
	epp = intel_pstate_get_epp(cpu_data, 0);
	if (epp < 0)
		return epp;

	if (boot_cpu_has(X86_FEATURE_HWP_EPP)) {
		if (epp == HWP_EPP_PERFORMANCE)
			return 1;
		if (epp == HWP_EPP_BALANCE_PERFORMANCE)
			return 2;
		if (epp == HWP_EPP_BALANCE_POWERSAVE)
			return 3;
		if (epp == HWP_EPP_POWERSAVE)
			return 4;
		*raw_epp = epp;
		return 0;
	} else if (boot_cpu_has(X86_FEATURE_EPB)) {
		/*
		 * Range:
		 *	0x00-0x03	:	Performance
		 *	0x04-0x07	:	Balance performance
		 *	0x08-0x0B	:	Balance power
		 *	0x0C-0x0F	:	Power
		 * The EPB is a 4 bit value, but our ranges restrict the
		 * value which can be set. Here only using top two bits
		 * effectively.
		 */
		index = (epp >> 2) + 1;
	}

	return index;
}

static int intel_pstate_set_epp(struct cpudata *cpu, u32 epp)
{
<<<<<<< HEAD
=======
	int ret;

>>>>>>> 976bc5e2
	/*
	 * Use the cached HWP Request MSR value, because in the active mode the
	 * register itself may be updated by intel_pstate_hwp_boost_up() or
	 * intel_pstate_hwp_boost_down() at any time.
	 */
	u64 value = READ_ONCE(cpu->hwp_req_cached);

	value &= ~GENMASK_ULL(31, 24);
	value |= (u64)epp << 24;
	/*
	 * The only other updater of hwp_req_cached in the active mode,
	 * intel_pstate_hwp_set(), is called under the same lock as this
	 * function, so it cannot run in parallel with the update below.
	 */
	WRITE_ONCE(cpu->hwp_req_cached, value);
<<<<<<< HEAD
	return wrmsrl_on_cpu(cpu->cpu, MSR_HWP_REQUEST, value);
=======
	ret = wrmsrl_on_cpu(cpu->cpu, MSR_HWP_REQUEST, value);
	if (!ret)
		cpu->epp_cached = epp;

	return ret;
>>>>>>> 976bc5e2
}

static int intel_pstate_set_energy_pref_index(struct cpudata *cpu_data,
					      int pref_index, bool use_raw,
					      u32 raw_epp)
{
	int epp = -EINVAL;
	int ret;

	if (!pref_index)
		epp = cpu_data->epp_default;

	if (boot_cpu_has(X86_FEATURE_HWP_EPP)) {
		if (use_raw)
			epp = raw_epp;
		else if (epp == -EINVAL)
			epp = epp_values[pref_index - 1];

<<<<<<< HEAD
=======
		/*
		 * To avoid confusion, refuse to set EPP to any values different
		 * from 0 (performance) if the current policy is "performance",
		 * because those values would be overridden.
		 */
		if (epp > 0 && cpu_data->policy == CPUFREQ_POLICY_PERFORMANCE)
			return -EBUSY;

>>>>>>> 976bc5e2
		ret = intel_pstate_set_epp(cpu_data, epp);
	} else {
		if (epp == -EINVAL)
			epp = (pref_index - 1) << 2;
		ret = intel_pstate_set_epb(cpu_data->cpu, epp);
	}

	return ret;
}

static ssize_t show_energy_performance_available_preferences(
				struct cpufreq_policy *policy, char *buf)
{
	int i = 0;
	int ret = 0;

	while (energy_perf_strings[i] != NULL)
		ret += sprintf(&buf[ret], "%s ", energy_perf_strings[i++]);

	ret += sprintf(&buf[ret], "\n");

	return ret;
}

cpufreq_freq_attr_ro(energy_performance_available_preferences);

static struct cpufreq_driver intel_pstate;

static ssize_t store_energy_performance_preference(
		struct cpufreq_policy *policy, const char *buf, size_t count)
{
	struct cpudata *cpu = all_cpu_data[policy->cpu];
	char str_preference[21];
	bool raw = false;
	ssize_t ret;
	u32 epp = 0;

	ret = sscanf(buf, "%20s", str_preference);
	if (ret != 1)
		return -EINVAL;

	ret = match_string(energy_perf_strings, -1, str_preference);
	if (ret < 0) {
		if (!boot_cpu_has(X86_FEATURE_HWP_EPP))
			return ret;

		ret = kstrtouint(buf, 10, &epp);
		if (ret)
			return ret;

		if (epp > 255)
			return -EINVAL;

		raw = true;
	}

	/*
	 * This function runs with the policy R/W semaphore held, which
	 * guarantees that the driver pointer will not change while it is
	 * running.
	 */
	if (!intel_pstate_driver)
		return -EAGAIN;

	mutex_lock(&intel_pstate_limits_lock);

	if (intel_pstate_driver == &intel_pstate) {
		ret = intel_pstate_set_energy_pref_index(cpu, ret, raw, epp);
	} else {
		/*
		 * In the passive mode the governor needs to be stopped on the
		 * target CPU before the EPP update and restarted after it,
		 * which is super-heavy-weight, so make sure it is worth doing
		 * upfront.
		 */
		if (!raw)
			epp = ret ? epp_values[ret - 1] : cpu->epp_default;

		if (cpu->epp_cached != epp) {
			int err;

			cpufreq_stop_governor(policy);
			ret = intel_pstate_set_epp(cpu, epp);
			err = cpufreq_start_governor(policy);
<<<<<<< HEAD
			if (!ret) {
				cpu->epp_cached = epp;
				ret = err;
			}
=======
			if (!ret)
				ret = err;
>>>>>>> 976bc5e2
		}
	}

	mutex_unlock(&intel_pstate_limits_lock);

	return ret ?: count;
}

static ssize_t show_energy_performance_preference(
				struct cpufreq_policy *policy, char *buf)
{
	struct cpudata *cpu_data = all_cpu_data[policy->cpu];
	int preference, raw_epp;

	preference = intel_pstate_get_energy_pref_index(cpu_data, &raw_epp);
	if (preference < 0)
		return preference;

	if (raw_epp)
		return  sprintf(buf, "%d\n", raw_epp);
	else
		return  sprintf(buf, "%s\n", energy_perf_strings[preference]);
}

cpufreq_freq_attr_rw(energy_performance_preference);

static ssize_t show_base_frequency(struct cpufreq_policy *policy, char *buf)
{
	struct cpudata *cpu;
	u64 cap;
	int ratio;

	ratio = intel_pstate_get_cppc_guranteed(policy->cpu);
	if (ratio <= 0) {
		rdmsrl_on_cpu(policy->cpu, MSR_HWP_CAPABILITIES, &cap);
		ratio = HWP_GUARANTEED_PERF(cap);
	}

	cpu = all_cpu_data[policy->cpu];

	return sprintf(buf, "%d\n", ratio * cpu->pstate.scaling);
}

cpufreq_freq_attr_ro(base_frequency);

static struct freq_attr *hwp_cpufreq_attrs[] = {
	&energy_performance_preference,
	&energy_performance_available_preferences,
	&base_frequency,
	NULL,
};

static void intel_pstate_get_hwp_max(unsigned int cpu, int *phy_max,
				     int *current_max)
{
	u64 cap;

	rdmsrl_on_cpu(cpu, MSR_HWP_CAPABILITIES, &cap);
	WRITE_ONCE(all_cpu_data[cpu]->hwp_cap_cached, cap);
	if (global.no_turbo || global.turbo_disabled)
		*current_max = HWP_GUARANTEED_PERF(cap);
	else
		*current_max = HWP_HIGHEST_PERF(cap);

	*phy_max = HWP_HIGHEST_PERF(cap);
}

static void intel_pstate_hwp_set(unsigned int cpu)
{
	struct cpudata *cpu_data = all_cpu_data[cpu];
	int max, min;
	u64 value;
	s16 epp;

	max = cpu_data->max_perf_ratio;
	min = cpu_data->min_perf_ratio;

	if (cpu_data->policy == CPUFREQ_POLICY_PERFORMANCE)
		min = max;

	rdmsrl_on_cpu(cpu, MSR_HWP_REQUEST, &value);

	value &= ~HWP_MIN_PERF(~0L);
	value |= HWP_MIN_PERF(min);

	value &= ~HWP_MAX_PERF(~0L);
	value |= HWP_MAX_PERF(max);

	if (cpu_data->epp_policy == cpu_data->policy)
		goto skip_epp;

	cpu_data->epp_policy = cpu_data->policy;

	if (cpu_data->policy == CPUFREQ_POLICY_PERFORMANCE) {
		epp = intel_pstate_get_epp(cpu_data, value);
		cpu_data->epp_powersave = epp;
		/* If EPP read was failed, then don't try to write */
		if (epp < 0)
			goto skip_epp;

		epp = 0;
	} else {
		/* skip setting EPP, when saved value is invalid */
		if (cpu_data->epp_powersave < 0)
			goto skip_epp;

		/*
		 * No need to restore EPP when it is not zero. This
		 * means:
		 *  - Policy is not changed
		 *  - user has manually changed
		 *  - Error reading EPB
		 */
		epp = intel_pstate_get_epp(cpu_data, value);
		if (epp)
			goto skip_epp;

		epp = cpu_data->epp_powersave;
	}
	if (boot_cpu_has(X86_FEATURE_HWP_EPP)) {
		value &= ~GENMASK_ULL(31, 24);
		value |= (u64)epp << 24;
	} else {
		intel_pstate_set_epb(cpu, epp);
	}
skip_epp:
	WRITE_ONCE(cpu_data->hwp_req_cached, value);
	wrmsrl_on_cpu(cpu, MSR_HWP_REQUEST, value);
}

static void intel_pstate_hwp_offline(struct cpudata *cpu)
{
	u64 value = READ_ONCE(cpu->hwp_req_cached);
	int min_perf;

	if (boot_cpu_has(X86_FEATURE_HWP_EPP)) {
		/*
		 * In case the EPP has been set to "performance" by the
		 * active mode "performance" scaling algorithm, replace that
		 * temporary value with the cached EPP one.
		 */
		value &= ~GENMASK_ULL(31, 24);
		value |= HWP_ENERGY_PERF_PREFERENCE(cpu->epp_cached);
		WRITE_ONCE(cpu->hwp_req_cached, value);
	}

	value &= ~GENMASK_ULL(31, 0);
	min_perf = HWP_LOWEST_PERF(cpu->hwp_cap_cached);

	/* Set hwp_max = hwp_min */
	value |= HWP_MAX_PERF(min_perf);
	value |= HWP_MIN_PERF(min_perf);

	/* Set EPP to min */
	if (boot_cpu_has(X86_FEATURE_HWP_EPP))
		value |= HWP_ENERGY_PERF_PREFERENCE(HWP_EPP_POWERSAVE);

	wrmsrl_on_cpu(cpu->cpu, MSR_HWP_REQUEST, value);
}

#define POWER_CTL_EE_ENABLE	1
#define POWER_CTL_EE_DISABLE	2

static int power_ctl_ee_state;

static void set_power_ctl_ee_state(bool input)
{
	u64 power_ctl;

	mutex_lock(&intel_pstate_driver_lock);
	rdmsrl(MSR_IA32_POWER_CTL, power_ctl);
	if (input) {
		power_ctl &= ~BIT(MSR_IA32_POWER_CTL_BIT_EE);
		power_ctl_ee_state = POWER_CTL_EE_ENABLE;
	} else {
		power_ctl |= BIT(MSR_IA32_POWER_CTL_BIT_EE);
		power_ctl_ee_state = POWER_CTL_EE_DISABLE;
	}
	wrmsrl(MSR_IA32_POWER_CTL, power_ctl);
	mutex_unlock(&intel_pstate_driver_lock);
}

static void intel_pstate_hwp_enable(struct cpudata *cpudata);

static void intel_pstate_hwp_reenable(struct cpudata *cpu)
{
	intel_pstate_hwp_enable(cpu);
	wrmsrl_on_cpu(cpu->cpu, MSR_HWP_REQUEST, READ_ONCE(cpu->hwp_req_cached));
}

static int intel_pstate_suspend(struct cpufreq_policy *policy)
{
	struct cpudata *cpu = all_cpu_data[policy->cpu];

	pr_debug("CPU %d suspending\n", cpu->cpu);

	cpu->suspended = true;

	return 0;
}

static int intel_pstate_resume(struct cpufreq_policy *policy)
{
	struct cpudata *cpu = all_cpu_data[policy->cpu];

	pr_debug("CPU %d resuming\n", cpu->cpu);

	/* Only restore if the system default is changed */
	if (power_ctl_ee_state == POWER_CTL_EE_ENABLE)
		set_power_ctl_ee_state(true);
	else if (power_ctl_ee_state == POWER_CTL_EE_DISABLE)
		set_power_ctl_ee_state(false);

	if (cpu->suspended && hwp_active) {
		mutex_lock(&intel_pstate_limits_lock);

		/* Re-enable HWP, because "online" has not done that. */
		intel_pstate_hwp_reenable(cpu);

		mutex_unlock(&intel_pstate_limits_lock);
	}

	cpu->suspended = false;

	return 0;
}

static void intel_pstate_update_policies(void)
{
	int cpu;

	for_each_possible_cpu(cpu)
		cpufreq_update_policy(cpu);
}

static void intel_pstate_update_max_freq(unsigned int cpu)
{
	struct cpufreq_policy *policy = cpufreq_cpu_acquire(cpu);
	struct cpudata *cpudata;

	if (!policy)
		return;

	cpudata = all_cpu_data[cpu];
	policy->cpuinfo.max_freq = global.turbo_disabled_mf ?
			cpudata->pstate.max_freq : cpudata->pstate.turbo_freq;

	refresh_frequency_limits(policy);

	cpufreq_cpu_release(policy);
}

static void intel_pstate_update_limits(unsigned int cpu)
{
	mutex_lock(&intel_pstate_driver_lock);

	update_turbo_state();
	/*
	 * If turbo has been turned on or off globally, policy limits for
	 * all CPUs need to be updated to reflect that.
	 */
	if (global.turbo_disabled_mf != global.turbo_disabled) {
		global.turbo_disabled_mf = global.turbo_disabled;
		arch_set_max_freq_ratio(global.turbo_disabled);
		for_each_possible_cpu(cpu)
			intel_pstate_update_max_freq(cpu);
	} else {
		cpufreq_update_policy(cpu);
	}

	mutex_unlock(&intel_pstate_driver_lock);
}

/************************** sysfs begin ************************/
#define show_one(file_name, object)					\
	static ssize_t show_##file_name					\
	(struct kobject *kobj, struct kobj_attribute *attr, char *buf)	\
	{								\
		return sprintf(buf, "%u\n", global.object);		\
	}

static ssize_t intel_pstate_show_status(char *buf);
static int intel_pstate_update_status(const char *buf, size_t size);

static ssize_t show_status(struct kobject *kobj,
			   struct kobj_attribute *attr, char *buf)
{
	ssize_t ret;

	mutex_lock(&intel_pstate_driver_lock);
	ret = intel_pstate_show_status(buf);
	mutex_unlock(&intel_pstate_driver_lock);

	return ret;
}

static ssize_t store_status(struct kobject *a, struct kobj_attribute *b,
			    const char *buf, size_t count)
{
	char *p = memchr(buf, '\n', count);
	int ret;

	mutex_lock(&intel_pstate_driver_lock);
	ret = intel_pstate_update_status(buf, p ? p - buf : count);
	mutex_unlock(&intel_pstate_driver_lock);

	return ret < 0 ? ret : count;
}

static ssize_t show_turbo_pct(struct kobject *kobj,
				struct kobj_attribute *attr, char *buf)
{
	struct cpudata *cpu;
	int total, no_turbo, turbo_pct;
	uint32_t turbo_fp;

	mutex_lock(&intel_pstate_driver_lock);

	if (!intel_pstate_driver) {
		mutex_unlock(&intel_pstate_driver_lock);
		return -EAGAIN;
	}

	cpu = all_cpu_data[0];

	total = cpu->pstate.turbo_pstate - cpu->pstate.min_pstate + 1;
	no_turbo = cpu->pstate.max_pstate - cpu->pstate.min_pstate + 1;
	turbo_fp = div_fp(no_turbo, total);
	turbo_pct = 100 - fp_toint(mul_fp(turbo_fp, int_tofp(100)));

	mutex_unlock(&intel_pstate_driver_lock);

	return sprintf(buf, "%u\n", turbo_pct);
}

static ssize_t show_num_pstates(struct kobject *kobj,
				struct kobj_attribute *attr, char *buf)
{
	struct cpudata *cpu;
	int total;

	mutex_lock(&intel_pstate_driver_lock);

	if (!intel_pstate_driver) {
		mutex_unlock(&intel_pstate_driver_lock);
		return -EAGAIN;
	}

	cpu = all_cpu_data[0];
	total = cpu->pstate.turbo_pstate - cpu->pstate.min_pstate + 1;

	mutex_unlock(&intel_pstate_driver_lock);

	return sprintf(buf, "%u\n", total);
}

static ssize_t show_no_turbo(struct kobject *kobj,
			     struct kobj_attribute *attr, char *buf)
{
	ssize_t ret;

	mutex_lock(&intel_pstate_driver_lock);

	if (!intel_pstate_driver) {
		mutex_unlock(&intel_pstate_driver_lock);
		return -EAGAIN;
	}

	update_turbo_state();
	if (global.turbo_disabled)
		ret = sprintf(buf, "%u\n", global.turbo_disabled);
	else
		ret = sprintf(buf, "%u\n", global.no_turbo);

	mutex_unlock(&intel_pstate_driver_lock);

	return ret;
}

static ssize_t store_no_turbo(struct kobject *a, struct kobj_attribute *b,
			      const char *buf, size_t count)
{
	unsigned int input;
	int ret;

	ret = sscanf(buf, "%u", &input);
	if (ret != 1)
		return -EINVAL;

	mutex_lock(&intel_pstate_driver_lock);

	if (!intel_pstate_driver) {
		mutex_unlock(&intel_pstate_driver_lock);
		return -EAGAIN;
	}

	mutex_lock(&intel_pstate_limits_lock);

	update_turbo_state();
	if (global.turbo_disabled) {
		pr_notice_once("Turbo disabled by BIOS or unavailable on processor\n");
		mutex_unlock(&intel_pstate_limits_lock);
		mutex_unlock(&intel_pstate_driver_lock);
		return -EPERM;
	}

	global.no_turbo = clamp_t(int, input, 0, 1);

	if (global.no_turbo) {
		struct cpudata *cpu = all_cpu_data[0];
		int pct = cpu->pstate.max_pstate * 100 / cpu->pstate.turbo_pstate;

		/* Squash the global minimum into the permitted range. */
		if (global.min_perf_pct > pct)
			global.min_perf_pct = pct;
	}

	mutex_unlock(&intel_pstate_limits_lock);

	intel_pstate_update_policies();

	mutex_unlock(&intel_pstate_driver_lock);

	return count;
}

static void update_qos_request(enum freq_qos_req_type type)
{
	int max_state, turbo_max, freq, i, perf_pct;
	struct freq_qos_request *req;
	struct cpufreq_policy *policy;

	for_each_possible_cpu(i) {
		struct cpudata *cpu = all_cpu_data[i];

		policy = cpufreq_cpu_get(i);
		if (!policy)
			continue;

		req = policy->driver_data;
		cpufreq_cpu_put(policy);

		if (!req)
			continue;

		if (hwp_active)
			intel_pstate_get_hwp_max(i, &turbo_max, &max_state);
		else
			turbo_max = cpu->pstate.turbo_pstate;

		if (type == FREQ_QOS_MIN) {
			perf_pct = global.min_perf_pct;
		} else {
			req++;
			perf_pct = global.max_perf_pct;
		}

		freq = DIV_ROUND_UP(turbo_max * perf_pct, 100);
		freq *= cpu->pstate.scaling;

		if (freq_qos_update_request(req, freq) < 0)
			pr_warn("Failed to update freq constraint: CPU%d\n", i);
	}
}

static ssize_t store_max_perf_pct(struct kobject *a, struct kobj_attribute *b,
				  const char *buf, size_t count)
{
	unsigned int input;
	int ret;

	ret = sscanf(buf, "%u", &input);
	if (ret != 1)
		return -EINVAL;

	mutex_lock(&intel_pstate_driver_lock);

	if (!intel_pstate_driver) {
		mutex_unlock(&intel_pstate_driver_lock);
		return -EAGAIN;
	}

	mutex_lock(&intel_pstate_limits_lock);

	global.max_perf_pct = clamp_t(int, input, global.min_perf_pct, 100);

	mutex_unlock(&intel_pstate_limits_lock);

	if (intel_pstate_driver == &intel_pstate)
		intel_pstate_update_policies();
	else
		update_qos_request(FREQ_QOS_MAX);

	mutex_unlock(&intel_pstate_driver_lock);

	return count;
}

static ssize_t store_min_perf_pct(struct kobject *a, struct kobj_attribute *b,
				  const char *buf, size_t count)
{
	unsigned int input;
	int ret;

	ret = sscanf(buf, "%u", &input);
	if (ret != 1)
		return -EINVAL;

	mutex_lock(&intel_pstate_driver_lock);

	if (!intel_pstate_driver) {
		mutex_unlock(&intel_pstate_driver_lock);
		return -EAGAIN;
	}

	mutex_lock(&intel_pstate_limits_lock);

	global.min_perf_pct = clamp_t(int, input,
				      min_perf_pct_min(), global.max_perf_pct);

	mutex_unlock(&intel_pstate_limits_lock);

	if (intel_pstate_driver == &intel_pstate)
		intel_pstate_update_policies();
	else
		update_qos_request(FREQ_QOS_MIN);

	mutex_unlock(&intel_pstate_driver_lock);

	return count;
}

static ssize_t show_hwp_dynamic_boost(struct kobject *kobj,
				struct kobj_attribute *attr, char *buf)
{
	return sprintf(buf, "%u\n", hwp_boost);
}

static ssize_t store_hwp_dynamic_boost(struct kobject *a,
				       struct kobj_attribute *b,
				       const char *buf, size_t count)
{
	unsigned int input;
	int ret;

	ret = kstrtouint(buf, 10, &input);
	if (ret)
		return ret;

	mutex_lock(&intel_pstate_driver_lock);
	hwp_boost = !!input;
	intel_pstate_update_policies();
	mutex_unlock(&intel_pstate_driver_lock);

	return count;
}

static ssize_t show_energy_efficiency(struct kobject *kobj, struct kobj_attribute *attr,
				      char *buf)
{
	u64 power_ctl;
	int enable;

	rdmsrl(MSR_IA32_POWER_CTL, power_ctl);
	enable = !!(power_ctl & BIT(MSR_IA32_POWER_CTL_BIT_EE));
	return sprintf(buf, "%d\n", !enable);
}

static ssize_t store_energy_efficiency(struct kobject *a, struct kobj_attribute *b,
				       const char *buf, size_t count)
{
	bool input;
	int ret;

	ret = kstrtobool(buf, &input);
	if (ret)
		return ret;

	set_power_ctl_ee_state(input);

	return count;
}

show_one(max_perf_pct, max_perf_pct);
show_one(min_perf_pct, min_perf_pct);

define_one_global_rw(status);
define_one_global_rw(no_turbo);
define_one_global_rw(max_perf_pct);
define_one_global_rw(min_perf_pct);
define_one_global_ro(turbo_pct);
define_one_global_ro(num_pstates);
define_one_global_rw(hwp_dynamic_boost);
define_one_global_rw(energy_efficiency);

static struct attribute *intel_pstate_attributes[] = {
	&status.attr,
	&no_turbo.attr,
	&turbo_pct.attr,
	&num_pstates.attr,
	NULL
};

static const struct attribute_group intel_pstate_attr_group = {
	.attrs = intel_pstate_attributes,
};

static const struct x86_cpu_id intel_pstate_cpu_ee_disable_ids[];

static struct kobject *intel_pstate_kobject;

static void __init intel_pstate_sysfs_expose_params(void)
{
	int rc;

	intel_pstate_kobject = kobject_create_and_add("intel_pstate",
						&cpu_subsys.dev_root->kobj);
	if (WARN_ON(!intel_pstate_kobject))
		return;

	rc = sysfs_create_group(intel_pstate_kobject, &intel_pstate_attr_group);
	if (WARN_ON(rc))
		return;

	/*
	 * If per cpu limits are enforced there are no global limits, so
	 * return without creating max/min_perf_pct attributes
	 */
	if (per_cpu_limits)
		return;

	rc = sysfs_create_file(intel_pstate_kobject, &max_perf_pct.attr);
	WARN_ON(rc);

	rc = sysfs_create_file(intel_pstate_kobject, &min_perf_pct.attr);
	WARN_ON(rc);

	if (x86_match_cpu(intel_pstate_cpu_ee_disable_ids)) {
		rc = sysfs_create_file(intel_pstate_kobject, &energy_efficiency.attr);
		WARN_ON(rc);
	}
}

static void intel_pstate_sysfs_expose_hwp_dynamic_boost(void)
{
	int rc;

	if (!hwp_active)
		return;

	rc = sysfs_create_file(intel_pstate_kobject, &hwp_dynamic_boost.attr);
	WARN_ON_ONCE(rc);
}

static void intel_pstate_sysfs_hide_hwp_dynamic_boost(void)
{
	if (!hwp_active)
		return;

	sysfs_remove_file(intel_pstate_kobject, &hwp_dynamic_boost.attr);
}

/************************** sysfs end ************************/

static void intel_pstate_hwp_enable(struct cpudata *cpudata)
{
	/* First disable HWP notification interrupt as we don't process them */
	if (boot_cpu_has(X86_FEATURE_HWP_NOTIFY))
		wrmsrl_on_cpu(cpudata->cpu, MSR_HWP_INTERRUPT, 0x00);

	wrmsrl_on_cpu(cpudata->cpu, MSR_PM_ENABLE, 0x1);
	if (cpudata->epp_default == -EINVAL)
		cpudata->epp_default = intel_pstate_get_epp(cpudata, 0);
}

static int atom_get_min_pstate(void)
{
	u64 value;

	rdmsrl(MSR_ATOM_CORE_RATIOS, value);
	return (value >> 8) & 0x7F;
}

static int atom_get_max_pstate(void)
{
	u64 value;

	rdmsrl(MSR_ATOM_CORE_RATIOS, value);
	return (value >> 16) & 0x7F;
}

static int atom_get_turbo_pstate(void)
{
	u64 value;

	rdmsrl(MSR_ATOM_CORE_TURBO_RATIOS, value);
	return value & 0x7F;
}

static u64 atom_get_val(struct cpudata *cpudata, int pstate)
{
	u64 val;
	int32_t vid_fp;
	u32 vid;

	val = (u64)pstate << 8;
	if (global.no_turbo && !global.turbo_disabled)
		val |= (u64)1 << 32;

	vid_fp = cpudata->vid.min + mul_fp(
		int_tofp(pstate - cpudata->pstate.min_pstate),
		cpudata->vid.ratio);

	vid_fp = clamp_t(int32_t, vid_fp, cpudata->vid.min, cpudata->vid.max);
	vid = ceiling_fp(vid_fp);

	if (pstate > cpudata->pstate.max_pstate)
		vid = cpudata->vid.turbo;

	return val | vid;
}

static int silvermont_get_scaling(void)
{
	u64 value;
	int i;
	/* Defined in Table 35-6 from SDM (Sept 2015) */
	static int silvermont_freq_table[] = {
		83300, 100000, 133300, 116700, 80000};

	rdmsrl(MSR_FSB_FREQ, value);
	i = value & 0x7;
	WARN_ON(i > 4);

	return silvermont_freq_table[i];
}

static int airmont_get_scaling(void)
{
	u64 value;
	int i;
	/* Defined in Table 35-10 from SDM (Sept 2015) */
	static int airmont_freq_table[] = {
		83300, 100000, 133300, 116700, 80000,
		93300, 90000, 88900, 87500};

	rdmsrl(MSR_FSB_FREQ, value);
	i = value & 0xF;
	WARN_ON(i > 8);

	return airmont_freq_table[i];
}

static void atom_get_vid(struct cpudata *cpudata)
{
	u64 value;

	rdmsrl(MSR_ATOM_CORE_VIDS, value);
	cpudata->vid.min = int_tofp((value >> 8) & 0x7f);
	cpudata->vid.max = int_tofp((value >> 16) & 0x7f);
	cpudata->vid.ratio = div_fp(
		cpudata->vid.max - cpudata->vid.min,
		int_tofp(cpudata->pstate.max_pstate -
			cpudata->pstate.min_pstate));

	rdmsrl(MSR_ATOM_CORE_TURBO_VIDS, value);
	cpudata->vid.turbo = value & 0x7f;
}

static int core_get_min_pstate(void)
{
	u64 value;

	rdmsrl(MSR_PLATFORM_INFO, value);
	return (value >> 40) & 0xFF;
}

static int core_get_max_pstate_physical(void)
{
	u64 value;

	rdmsrl(MSR_PLATFORM_INFO, value);
	return (value >> 8) & 0xFF;
}

static int core_get_tdp_ratio(u64 plat_info)
{
	/* Check how many TDP levels present */
	if (plat_info & 0x600000000) {
		u64 tdp_ctrl;
		u64 tdp_ratio;
		int tdp_msr;
		int err;

		/* Get the TDP level (0, 1, 2) to get ratios */
		err = rdmsrl_safe(MSR_CONFIG_TDP_CONTROL, &tdp_ctrl);
		if (err)
			return err;

		/* TDP MSR are continuous starting at 0x648 */
		tdp_msr = MSR_CONFIG_TDP_NOMINAL + (tdp_ctrl & 0x03);
		err = rdmsrl_safe(tdp_msr, &tdp_ratio);
		if (err)
			return err;

		/* For level 1 and 2, bits[23:16] contain the ratio */
		if (tdp_ctrl & 0x03)
			tdp_ratio >>= 16;

		tdp_ratio &= 0xff; /* ratios are only 8 bits long */
		pr_debug("tdp_ratio %x\n", (int)tdp_ratio);

		return (int)tdp_ratio;
	}

	return -ENXIO;
}

static int core_get_max_pstate(void)
{
	u64 tar;
	u64 plat_info;
	int max_pstate;
	int tdp_ratio;
	int err;

	rdmsrl(MSR_PLATFORM_INFO, plat_info);
	max_pstate = (plat_info >> 8) & 0xFF;

	tdp_ratio = core_get_tdp_ratio(plat_info);
	if (tdp_ratio <= 0)
		return max_pstate;

	if (hwp_active) {
		/* Turbo activation ratio is not used on HWP platforms */
		return tdp_ratio;
	}

	err = rdmsrl_safe(MSR_TURBO_ACTIVATION_RATIO, &tar);
	if (!err) {
		int tar_levels;

		/* Do some sanity checking for safety */
		tar_levels = tar & 0xff;
		if (tdp_ratio - 1 == tar_levels) {
			max_pstate = tar_levels;
			pr_debug("max_pstate=TAC %x\n", max_pstate);
		}
	}

	return max_pstate;
}

static int core_get_turbo_pstate(void)
{
	u64 value;
	int nont, ret;

	rdmsrl(MSR_TURBO_RATIO_LIMIT, value);
	nont = core_get_max_pstate();
	ret = (value) & 255;
	if (ret <= nont)
		ret = nont;
	return ret;
}

static inline int core_get_scaling(void)
{
	return 100000;
}

static u64 core_get_val(struct cpudata *cpudata, int pstate)
{
	u64 val;

	val = (u64)pstate << 8;
	if (global.no_turbo && !global.turbo_disabled)
		val |= (u64)1 << 32;

	return val;
}

static int knl_get_aperf_mperf_shift(void)
{
	return 10;
}

static int knl_get_turbo_pstate(void)
{
	u64 value;
	int nont, ret;

	rdmsrl(MSR_TURBO_RATIO_LIMIT, value);
	nont = core_get_max_pstate();
	ret = (((value) >> 8) & 0xFF);
	if (ret <= nont)
		ret = nont;
	return ret;
}

static void intel_pstate_set_pstate(struct cpudata *cpu, int pstate)
{
	trace_cpu_frequency(pstate * cpu->pstate.scaling, cpu->cpu);
	cpu->pstate.current_pstate = pstate;
	/*
	 * Generally, there is no guarantee that this code will always run on
	 * the CPU being updated, so force the register update to run on the
	 * right CPU.
	 */
	wrmsrl_on_cpu(cpu->cpu, MSR_IA32_PERF_CTL,
		      pstate_funcs.get_val(cpu, pstate));
}

static void intel_pstate_set_min_pstate(struct cpudata *cpu)
{
	intel_pstate_set_pstate(cpu, cpu->pstate.min_pstate);
}

static void intel_pstate_max_within_limits(struct cpudata *cpu)
{
	int pstate = max(cpu->pstate.min_pstate, cpu->max_perf_ratio);

	update_turbo_state();
	intel_pstate_set_pstate(cpu, pstate);
}

static void intel_pstate_get_cpu_pstates(struct cpudata *cpu)
{
	cpu->pstate.min_pstate = pstate_funcs.get_min();
	cpu->pstate.max_pstate = pstate_funcs.get_max();
	cpu->pstate.max_pstate_physical = pstate_funcs.get_max_physical();
	cpu->pstate.turbo_pstate = pstate_funcs.get_turbo();
	cpu->pstate.scaling = pstate_funcs.get_scaling();
	cpu->pstate.max_freq = cpu->pstate.max_pstate * cpu->pstate.scaling;

	if (hwp_active && !hwp_mode_bdw) {
		unsigned int phy_max, current_max;

		intel_pstate_get_hwp_max(cpu->cpu, &phy_max, &current_max);
		cpu->pstate.turbo_freq = phy_max * cpu->pstate.scaling;
		cpu->pstate.turbo_pstate = phy_max;
	} else {
		cpu->pstate.turbo_freq = cpu->pstate.turbo_pstate * cpu->pstate.scaling;
	}

	if (pstate_funcs.get_aperf_mperf_shift)
		cpu->aperf_mperf_shift = pstate_funcs.get_aperf_mperf_shift();

	if (pstate_funcs.get_vid)
		pstate_funcs.get_vid(cpu);

	intel_pstate_set_min_pstate(cpu);
}

/*
 * Long hold time will keep high perf limits for long time,
 * which negatively impacts perf/watt for some workloads,
 * like specpower. 3ms is based on experiements on some
 * workoads.
 */
static int hwp_boost_hold_time_ns = 3 * NSEC_PER_MSEC;

static inline void intel_pstate_hwp_boost_up(struct cpudata *cpu)
{
	u64 hwp_req = READ_ONCE(cpu->hwp_req_cached);
	u32 max_limit = (hwp_req & 0xff00) >> 8;
	u32 min_limit = (hwp_req & 0xff);
	u32 boost_level1;

	/*
	 * Cases to consider (User changes via sysfs or boot time):
	 * If, P0 (Turbo max) = P1 (Guaranteed max) = min:
	 *	No boost, return.
	 * If, P0 (Turbo max) > P1 (Guaranteed max) = min:
	 *     Should result in one level boost only for P0.
	 * If, P0 (Turbo max) = P1 (Guaranteed max) > min:
	 *     Should result in two level boost:
	 *         (min + p1)/2 and P1.
	 * If, P0 (Turbo max) > P1 (Guaranteed max) > min:
	 *     Should result in three level boost:
	 *        (min + p1)/2, P1 and P0.
	 */

	/* If max and min are equal or already at max, nothing to boost */
	if (max_limit == min_limit || cpu->hwp_boost_min >= max_limit)
		return;

	if (!cpu->hwp_boost_min)
		cpu->hwp_boost_min = min_limit;

	/* level at half way mark between min and guranteed */
	boost_level1 = (HWP_GUARANTEED_PERF(cpu->hwp_cap_cached) + min_limit) >> 1;

	if (cpu->hwp_boost_min < boost_level1)
		cpu->hwp_boost_min = boost_level1;
	else if (cpu->hwp_boost_min < HWP_GUARANTEED_PERF(cpu->hwp_cap_cached))
		cpu->hwp_boost_min = HWP_GUARANTEED_PERF(cpu->hwp_cap_cached);
	else if (cpu->hwp_boost_min == HWP_GUARANTEED_PERF(cpu->hwp_cap_cached) &&
		 max_limit != HWP_GUARANTEED_PERF(cpu->hwp_cap_cached))
		cpu->hwp_boost_min = max_limit;
	else
		return;

	hwp_req = (hwp_req & ~GENMASK_ULL(7, 0)) | cpu->hwp_boost_min;
	wrmsrl(MSR_HWP_REQUEST, hwp_req);
	cpu->last_update = cpu->sample.time;
}

static inline void intel_pstate_hwp_boost_down(struct cpudata *cpu)
{
	if (cpu->hwp_boost_min) {
		bool expired;

		/* Check if we are idle for hold time to boost down */
		expired = time_after64(cpu->sample.time, cpu->last_update +
				       hwp_boost_hold_time_ns);
		if (expired) {
			wrmsrl(MSR_HWP_REQUEST, cpu->hwp_req_cached);
			cpu->hwp_boost_min = 0;
		}
	}
	cpu->last_update = cpu->sample.time;
}

static inline void intel_pstate_update_util_hwp_local(struct cpudata *cpu,
						      u64 time)
{
	cpu->sample.time = time;

	if (cpu->sched_flags & SCHED_CPUFREQ_IOWAIT) {
		bool do_io = false;

		cpu->sched_flags = 0;
		/*
		 * Set iowait_boost flag and update time. Since IO WAIT flag
		 * is set all the time, we can't just conclude that there is
		 * some IO bound activity is scheduled on this CPU with just
		 * one occurrence. If we receive at least two in two
		 * consecutive ticks, then we treat as boost candidate.
		 */
		if (time_before64(time, cpu->last_io_update + 2 * TICK_NSEC))
			do_io = true;

		cpu->last_io_update = time;

		if (do_io)
			intel_pstate_hwp_boost_up(cpu);

	} else {
		intel_pstate_hwp_boost_down(cpu);
	}
}

static inline void intel_pstate_update_util_hwp(struct update_util_data *data,
						u64 time, unsigned int flags)
{
	struct cpudata *cpu = container_of(data, struct cpudata, update_util);

	cpu->sched_flags |= flags;

	if (smp_processor_id() == cpu->cpu)
		intel_pstate_update_util_hwp_local(cpu, time);
}

static inline void intel_pstate_calc_avg_perf(struct cpudata *cpu)
{
	struct sample *sample = &cpu->sample;

	sample->core_avg_perf = div_ext_fp(sample->aperf, sample->mperf);
}

static inline bool intel_pstate_sample(struct cpudata *cpu, u64 time)
{
	u64 aperf, mperf;
	unsigned long flags;
	u64 tsc;

	local_irq_save(flags);
	rdmsrl(MSR_IA32_APERF, aperf);
	rdmsrl(MSR_IA32_MPERF, mperf);
	tsc = rdtsc();
	if (cpu->prev_mperf == mperf || cpu->prev_tsc == tsc) {
		local_irq_restore(flags);
		return false;
	}
	local_irq_restore(flags);

	cpu->last_sample_time = cpu->sample.time;
	cpu->sample.time = time;
	cpu->sample.aperf = aperf;
	cpu->sample.mperf = mperf;
	cpu->sample.tsc =  tsc;
	cpu->sample.aperf -= cpu->prev_aperf;
	cpu->sample.mperf -= cpu->prev_mperf;
	cpu->sample.tsc -= cpu->prev_tsc;

	cpu->prev_aperf = aperf;
	cpu->prev_mperf = mperf;
	cpu->prev_tsc = tsc;
	/*
	 * First time this function is invoked in a given cycle, all of the
	 * previous sample data fields are equal to zero or stale and they must
	 * be populated with meaningful numbers for things to work, so assume
	 * that sample.time will always be reset before setting the utilization
	 * update hook and make the caller skip the sample then.
	 */
	if (cpu->last_sample_time) {
		intel_pstate_calc_avg_perf(cpu);
		return true;
	}
	return false;
}

static inline int32_t get_avg_frequency(struct cpudata *cpu)
{
	return mul_ext_fp(cpu->sample.core_avg_perf, cpu_khz);
}

static inline int32_t get_avg_pstate(struct cpudata *cpu)
{
	return mul_ext_fp(cpu->pstate.max_pstate_physical,
			  cpu->sample.core_avg_perf);
}

static inline int32_t get_target_pstate(struct cpudata *cpu)
{
	struct sample *sample = &cpu->sample;
	int32_t busy_frac;
	int target, avg_pstate;

	busy_frac = div_fp(sample->mperf << cpu->aperf_mperf_shift,
			   sample->tsc);

	if (busy_frac < cpu->iowait_boost)
		busy_frac = cpu->iowait_boost;

	sample->busy_scaled = busy_frac * 100;

	target = global.no_turbo || global.turbo_disabled ?
			cpu->pstate.max_pstate : cpu->pstate.turbo_pstate;
	target += target >> 2;
	target = mul_fp(target, busy_frac);
	if (target < cpu->pstate.min_pstate)
		target = cpu->pstate.min_pstate;

	/*
	 * If the average P-state during the previous cycle was higher than the
	 * current target, add 50% of the difference to the target to reduce
	 * possible performance oscillations and offset possible performance
	 * loss related to moving the workload from one CPU to another within
	 * a package/module.
	 */
	avg_pstate = get_avg_pstate(cpu);
	if (avg_pstate > target)
		target += (avg_pstate - target) >> 1;

	return target;
}

static int intel_pstate_prepare_request(struct cpudata *cpu, int pstate)
{
	int min_pstate = max(cpu->pstate.min_pstate, cpu->min_perf_ratio);
	int max_pstate = max(min_pstate, cpu->max_perf_ratio);

	return clamp_t(int, pstate, min_pstate, max_pstate);
}

static void intel_pstate_update_pstate(struct cpudata *cpu, int pstate)
{
	if (pstate == cpu->pstate.current_pstate)
		return;

	cpu->pstate.current_pstate = pstate;
	wrmsrl(MSR_IA32_PERF_CTL, pstate_funcs.get_val(cpu, pstate));
}

static void intel_pstate_adjust_pstate(struct cpudata *cpu)
{
	int from = cpu->pstate.current_pstate;
	struct sample *sample;
	int target_pstate;

	update_turbo_state();

	target_pstate = get_target_pstate(cpu);
	target_pstate = intel_pstate_prepare_request(cpu, target_pstate);
	trace_cpu_frequency(target_pstate * cpu->pstate.scaling, cpu->cpu);
	intel_pstate_update_pstate(cpu, target_pstate);

	sample = &cpu->sample;
	trace_pstate_sample(mul_ext_fp(100, sample->core_avg_perf),
		fp_toint(sample->busy_scaled),
		from,
		cpu->pstate.current_pstate,
		sample->mperf,
		sample->aperf,
		sample->tsc,
		get_avg_frequency(cpu),
		fp_toint(cpu->iowait_boost * 100));
}

static void intel_pstate_update_util(struct update_util_data *data, u64 time,
				     unsigned int flags)
{
	struct cpudata *cpu = container_of(data, struct cpudata, update_util);
	u64 delta_ns;

	/* Don't allow remote callbacks */
	if (smp_processor_id() != cpu->cpu)
		return;

	delta_ns = time - cpu->last_update;
	if (flags & SCHED_CPUFREQ_IOWAIT) {
		/* Start over if the CPU may have been idle. */
		if (delta_ns > TICK_NSEC) {
			cpu->iowait_boost = ONE_EIGHTH_FP;
		} else if (cpu->iowait_boost >= ONE_EIGHTH_FP) {
			cpu->iowait_boost <<= 1;
			if (cpu->iowait_boost > int_tofp(1))
				cpu->iowait_boost = int_tofp(1);
		} else {
			cpu->iowait_boost = ONE_EIGHTH_FP;
		}
	} else if (cpu->iowait_boost) {
		/* Clear iowait_boost if the CPU may have been idle. */
		if (delta_ns > TICK_NSEC)
			cpu->iowait_boost = 0;
		else
			cpu->iowait_boost >>= 1;
	}
	cpu->last_update = time;
	delta_ns = time - cpu->sample.time;
	if ((s64)delta_ns < INTEL_PSTATE_SAMPLING_INTERVAL)
		return;

	if (intel_pstate_sample(cpu, time))
		intel_pstate_adjust_pstate(cpu);
}

static struct pstate_funcs core_funcs = {
	.get_max = core_get_max_pstate,
	.get_max_physical = core_get_max_pstate_physical,
	.get_min = core_get_min_pstate,
	.get_turbo = core_get_turbo_pstate,
	.get_scaling = core_get_scaling,
	.get_val = core_get_val,
};

static const struct pstate_funcs silvermont_funcs = {
	.get_max = atom_get_max_pstate,
	.get_max_physical = atom_get_max_pstate,
	.get_min = atom_get_min_pstate,
	.get_turbo = atom_get_turbo_pstate,
	.get_val = atom_get_val,
	.get_scaling = silvermont_get_scaling,
	.get_vid = atom_get_vid,
};

static const struct pstate_funcs airmont_funcs = {
	.get_max = atom_get_max_pstate,
	.get_max_physical = atom_get_max_pstate,
	.get_min = atom_get_min_pstate,
	.get_turbo = atom_get_turbo_pstate,
	.get_val = atom_get_val,
	.get_scaling = airmont_get_scaling,
	.get_vid = atom_get_vid,
};

static const struct pstate_funcs knl_funcs = {
	.get_max = core_get_max_pstate,
	.get_max_physical = core_get_max_pstate_physical,
	.get_min = core_get_min_pstate,
	.get_turbo = knl_get_turbo_pstate,
	.get_aperf_mperf_shift = knl_get_aperf_mperf_shift,
	.get_scaling = core_get_scaling,
	.get_val = core_get_val,
};

#define X86_MATCH(model, policy)					 \
	X86_MATCH_VENDOR_FAM_MODEL_FEATURE(INTEL, 6, INTEL_FAM6_##model, \
					   X86_FEATURE_APERFMPERF, &policy)

static const struct x86_cpu_id intel_pstate_cpu_ids[] = {
	X86_MATCH(SANDYBRIDGE,		core_funcs),
	X86_MATCH(SANDYBRIDGE_X,	core_funcs),
	X86_MATCH(ATOM_SILVERMONT,	silvermont_funcs),
	X86_MATCH(IVYBRIDGE,		core_funcs),
	X86_MATCH(HASWELL,		core_funcs),
	X86_MATCH(BROADWELL,		core_funcs),
	X86_MATCH(IVYBRIDGE_X,		core_funcs),
	X86_MATCH(HASWELL_X,		core_funcs),
	X86_MATCH(HASWELL_L,		core_funcs),
	X86_MATCH(HASWELL_G,		core_funcs),
	X86_MATCH(BROADWELL_G,		core_funcs),
	X86_MATCH(ATOM_AIRMONT,		airmont_funcs),
	X86_MATCH(SKYLAKE_L,		core_funcs),
	X86_MATCH(BROADWELL_X,		core_funcs),
	X86_MATCH(SKYLAKE,		core_funcs),
	X86_MATCH(BROADWELL_D,		core_funcs),
	X86_MATCH(XEON_PHI_KNL,		knl_funcs),
	X86_MATCH(XEON_PHI_KNM,		knl_funcs),
	X86_MATCH(ATOM_GOLDMONT,	core_funcs),
	X86_MATCH(ATOM_GOLDMONT_PLUS,	core_funcs),
	X86_MATCH(SKYLAKE_X,		core_funcs),
	{}
};
MODULE_DEVICE_TABLE(x86cpu, intel_pstate_cpu_ids);

static const struct x86_cpu_id intel_pstate_cpu_oob_ids[] __initconst = {
	X86_MATCH(BROADWELL_D,		core_funcs),
	X86_MATCH(BROADWELL_X,		core_funcs),
	X86_MATCH(SKYLAKE_X,		core_funcs),
	{}
};

static const struct x86_cpu_id intel_pstate_cpu_ee_disable_ids[] = {
	X86_MATCH(KABYLAKE,		core_funcs),
	{}
};

static const struct x86_cpu_id intel_pstate_hwp_boost_ids[] = {
	X86_MATCH(SKYLAKE_X,		core_funcs),
	X86_MATCH(SKYLAKE,		core_funcs),
	{}
};

static int intel_pstate_init_cpu(unsigned int cpunum)
{
	struct cpudata *cpu;

	cpu = all_cpu_data[cpunum];

	if (!cpu) {
		cpu = kzalloc(sizeof(*cpu), GFP_KERNEL);
		if (!cpu)
			return -ENOMEM;

		all_cpu_data[cpunum] = cpu;

		cpu->cpu = cpunum;

		cpu->epp_default = -EINVAL;

		if (hwp_active) {
			const struct x86_cpu_id *id;

			intel_pstate_hwp_enable(cpu);

			id = x86_match_cpu(intel_pstate_hwp_boost_ids);
			if (id && intel_pstate_acpi_pm_profile_server())
				hwp_boost = true;
		}
	} else if (hwp_active) {
		/*
		 * Re-enable HWP in case this happens after a resume from ACPI
		 * S3 if the CPU was offline during the whole system/resume
		 * cycle.
		 */
		intel_pstate_hwp_reenable(cpu);
	}

	cpu->epp_powersave = -EINVAL;
	cpu->epp_policy = 0;

	intel_pstate_get_cpu_pstates(cpu);

	pr_debug("controlling: cpu %d\n", cpunum);

	return 0;
}

static void intel_pstate_set_update_util_hook(unsigned int cpu_num)
{
	struct cpudata *cpu = all_cpu_data[cpu_num];

	if (hwp_active && !hwp_boost)
		return;

	if (cpu->update_util_set)
		return;

	/* Prevent intel_pstate_update_util() from using stale data. */
	cpu->sample.time = 0;
	cpufreq_add_update_util_hook(cpu_num, &cpu->update_util,
				     (hwp_active ?
				      intel_pstate_update_util_hwp :
				      intel_pstate_update_util));
	cpu->update_util_set = true;
}

static void intel_pstate_clear_update_util_hook(unsigned int cpu)
{
	struct cpudata *cpu_data = all_cpu_data[cpu];

	if (!cpu_data->update_util_set)
		return;

	cpufreq_remove_update_util_hook(cpu);
	cpu_data->update_util_set = false;
	synchronize_rcu();
}

static int intel_pstate_get_max_freq(struct cpudata *cpu)
{
	return global.turbo_disabled || global.no_turbo ?
			cpu->pstate.max_freq : cpu->pstate.turbo_freq;
}

static void intel_pstate_update_perf_limits(struct cpudata *cpu,
					    unsigned int policy_min,
					    unsigned int policy_max)
{
	int max_freq = intel_pstate_get_max_freq(cpu);
	int32_t max_policy_perf, min_policy_perf;
	int max_state, turbo_max;

	/*
	 * HWP needs some special consideration, because on BDX the
	 * HWP_REQUEST uses abstract value to represent performance
	 * rather than pure ratios.
	 */
	if (hwp_active) {
		intel_pstate_get_hwp_max(cpu->cpu, &turbo_max, &max_state);
	} else {
		max_state = global.no_turbo || global.turbo_disabled ?
			cpu->pstate.max_pstate : cpu->pstate.turbo_pstate;
		turbo_max = cpu->pstate.turbo_pstate;
	}

	max_policy_perf = max_state * policy_max / max_freq;
	if (policy_max == policy_min) {
		min_policy_perf = max_policy_perf;
	} else {
		min_policy_perf = max_state * policy_min / max_freq;
		min_policy_perf = clamp_t(int32_t, min_policy_perf,
					  0, max_policy_perf);
	}

	pr_debug("cpu:%d max_state %d min_policy_perf:%d max_policy_perf:%d\n",
		 cpu->cpu, max_state, min_policy_perf, max_policy_perf);

	/* Normalize user input to [min_perf, max_perf] */
	if (per_cpu_limits) {
		cpu->min_perf_ratio = min_policy_perf;
		cpu->max_perf_ratio = max_policy_perf;
	} else {
		int32_t global_min, global_max;

		/* Global limits are in percent of the maximum turbo P-state. */
		global_max = DIV_ROUND_UP(turbo_max * global.max_perf_pct, 100);
		global_min = DIV_ROUND_UP(turbo_max * global.min_perf_pct, 100);
		global_min = clamp_t(int32_t, global_min, 0, global_max);

		pr_debug("cpu:%d global_min:%d global_max:%d\n", cpu->cpu,
			 global_min, global_max);

		cpu->min_perf_ratio = max(min_policy_perf, global_min);
		cpu->min_perf_ratio = min(cpu->min_perf_ratio, max_policy_perf);
		cpu->max_perf_ratio = min(max_policy_perf, global_max);
		cpu->max_perf_ratio = max(min_policy_perf, cpu->max_perf_ratio);

		/* Make sure min_perf <= max_perf */
		cpu->min_perf_ratio = min(cpu->min_perf_ratio,
					  cpu->max_perf_ratio);

	}
	pr_debug("cpu:%d max_perf_ratio:%d min_perf_ratio:%d\n", cpu->cpu,
		 cpu->max_perf_ratio,
		 cpu->min_perf_ratio);
}

static int intel_pstate_set_policy(struct cpufreq_policy *policy)
{
	struct cpudata *cpu;

	if (!policy->cpuinfo.max_freq)
		return -ENODEV;

	pr_debug("set_policy cpuinfo.max %u policy->max %u\n",
		 policy->cpuinfo.max_freq, policy->max);

	cpu = all_cpu_data[policy->cpu];
	cpu->policy = policy->policy;

	mutex_lock(&intel_pstate_limits_lock);

	intel_pstate_update_perf_limits(cpu, policy->min, policy->max);

	if (cpu->policy == CPUFREQ_POLICY_PERFORMANCE) {
		/*
		 * NOHZ_FULL CPUs need this as the governor callback may not
		 * be invoked on them.
		 */
		intel_pstate_clear_update_util_hook(policy->cpu);
		intel_pstate_max_within_limits(cpu);
	} else {
		intel_pstate_set_update_util_hook(policy->cpu);
	}

	if (hwp_active) {
		/*
		 * When hwp_boost was active before and dynamically it
		 * was turned off, in that case we need to clear the
		 * update util hook.
		 */
		if (!hwp_boost)
			intel_pstate_clear_update_util_hook(policy->cpu);
		intel_pstate_hwp_set(policy->cpu);
	}

	mutex_unlock(&intel_pstate_limits_lock);

	return 0;
}

static void intel_pstate_adjust_policy_max(struct cpudata *cpu,
					   struct cpufreq_policy_data *policy)
{
	if (!hwp_active &&
	    cpu->pstate.max_pstate_physical > cpu->pstate.max_pstate &&
	    policy->max < policy->cpuinfo.max_freq &&
	    policy->max > cpu->pstate.max_freq) {
		pr_debug("policy->max > max non turbo frequency\n");
		policy->max = policy->cpuinfo.max_freq;
	}
}

static void intel_pstate_verify_cpu_policy(struct cpudata *cpu,
					   struct cpufreq_policy_data *policy)
{
	update_turbo_state();
	cpufreq_verify_within_limits(policy, policy->cpuinfo.min_freq,
				     intel_pstate_get_max_freq(cpu));

	intel_pstate_adjust_policy_max(cpu, policy);
}

static int intel_pstate_verify_policy(struct cpufreq_policy_data *policy)
{
	intel_pstate_verify_cpu_policy(all_cpu_data[policy->cpu], policy);

	return 0;
}

static int intel_pstate_cpu_offline(struct cpufreq_policy *policy)
{
<<<<<<< HEAD
	if (hwp_active)
		intel_pstate_hwp_force_min_perf(policy->cpu);
	else
		intel_pstate_set_min_pstate(all_cpu_data[policy->cpu]);
=======
	struct cpudata *cpu = all_cpu_data[policy->cpu];

	pr_debug("CPU %d going offline\n", cpu->cpu);

	if (cpu->suspended)
		return 0;

	/*
	 * If the CPU is an SMT thread and it goes offline with the performance
	 * settings different from the minimum, it will prevent its sibling
	 * from getting to lower performance levels, so force the minimum
	 * performance on CPU offline to prevent that from happening.
	 */
	if (hwp_active)
		intel_pstate_hwp_offline(cpu);
	else
		intel_pstate_set_min_pstate(cpu);

	intel_pstate_exit_perf_limits(policy);

	return 0;
>>>>>>> 976bc5e2
}

static int intel_pstate_cpu_online(struct cpufreq_policy *policy)
{
	struct cpudata *cpu = all_cpu_data[policy->cpu];

	pr_debug("CPU %d going online\n", cpu->cpu);

	intel_pstate_init_acpi_perf_limits(policy);

<<<<<<< HEAD
	intel_pstate_clear_update_util_hook(policy->cpu);
	if (hwp_active)
		intel_pstate_hwp_save_state(policy);

	intel_cpufreq_stop_cpu(policy);
=======
	if (hwp_active) {
		/*
		 * Re-enable HWP and clear the "suspended" flag to let "resume"
		 * know that it need not do that.
		 */
		intel_pstate_hwp_reenable(cpu);
		cpu->suspended = false;
	}

	return 0;
}

static void intel_pstate_stop_cpu(struct cpufreq_policy *policy)
{
	pr_debug("CPU %d stopping\n", policy->cpu);

	intel_pstate_clear_update_util_hook(policy->cpu);
>>>>>>> 976bc5e2
}

static int intel_pstate_cpu_exit(struct cpufreq_policy *policy)
{
	pr_debug("CPU %d exiting\n", policy->cpu);

	policy->fast_switch_possible = false;

	return 0;
}

static int __intel_pstate_cpu_init(struct cpufreq_policy *policy)
{
	struct cpudata *cpu;
	int rc;

	rc = intel_pstate_init_cpu(policy->cpu);
	if (rc)
		return rc;

	cpu = all_cpu_data[policy->cpu];

	cpu->max_perf_ratio = 0xFF;
	cpu->min_perf_ratio = 0;

	policy->min = cpu->pstate.min_pstate * cpu->pstate.scaling;
	policy->max = cpu->pstate.turbo_pstate * cpu->pstate.scaling;

	/* cpuinfo and default policy values */
	policy->cpuinfo.min_freq = cpu->pstate.min_pstate * cpu->pstate.scaling;
	update_turbo_state();
	global.turbo_disabled_mf = global.turbo_disabled;
	policy->cpuinfo.max_freq = global.turbo_disabled ?
			cpu->pstate.max_pstate : cpu->pstate.turbo_pstate;
	policy->cpuinfo.max_freq *= cpu->pstate.scaling;

	if (hwp_active) {
		unsigned int max_freq;

		max_freq = global.turbo_disabled ?
			cpu->pstate.max_freq : cpu->pstate.turbo_freq;
		if (max_freq < policy->cpuinfo.max_freq)
			policy->cpuinfo.max_freq = max_freq;
	}

	intel_pstate_init_acpi_perf_limits(policy);

	policy->fast_switch_possible = true;

	return 0;
}

static int intel_pstate_cpu_init(struct cpufreq_policy *policy)
{
	int ret = __intel_pstate_cpu_init(policy);

	if (ret)
		return ret;

	/*
	 * Set the policy to powersave to provide a valid fallback value in case
	 * the default cpufreq governor is neither powersave nor performance.
	 */
	policy->policy = CPUFREQ_POLICY_POWERSAVE;

	if (hwp_active) {
		struct cpudata *cpu = all_cpu_data[policy->cpu];

		cpu->epp_cached = intel_pstate_get_epp(cpu, 0);
	}

	return 0;
}

static struct cpufreq_driver intel_pstate = {
	.flags		= CPUFREQ_CONST_LOOPS,
	.verify		= intel_pstate_verify_policy,
	.setpolicy	= intel_pstate_set_policy,
	.suspend	= intel_pstate_suspend,
	.resume		= intel_pstate_resume,
	.init		= intel_pstate_cpu_init,
	.exit		= intel_pstate_cpu_exit,
	.stop_cpu	= intel_pstate_stop_cpu,
	.offline	= intel_pstate_cpu_offline,
	.online		= intel_pstate_cpu_online,
	.update_limits	= intel_pstate_update_limits,
	.name		= "intel_pstate",
};

static int intel_cpufreq_verify_policy(struct cpufreq_policy_data *policy)
{
	struct cpudata *cpu = all_cpu_data[policy->cpu];

	intel_pstate_verify_cpu_policy(cpu, policy);
	intel_pstate_update_perf_limits(cpu, policy->min, policy->max);

	return 0;
}

/* Use of trace in passive mode:
 *
 * In passive mode the trace core_busy field (also known as the
 * performance field, and lablelled as such on the graphs; also known as
 * core_avg_perf) is not needed and so is re-assigned to indicate if the
 * driver call was via the normal or fast switch path. Various graphs
 * output from the intel_pstate_tracer.py utility that include core_busy
 * (or performance or core_avg_perf) have a fixed y-axis from 0 to 100%,
 * so we use 10 to indicate the the normal path through the driver, and
 * 90 to indicate the fast switch path through the driver.
 * The scaled_busy field is not used, and is set to 0.
 */

#define	INTEL_PSTATE_TRACE_TARGET 10
#define	INTEL_PSTATE_TRACE_FAST_SWITCH 90

static void intel_cpufreq_trace(struct cpudata *cpu, unsigned int trace_type, int old_pstate)
{
	struct sample *sample;

	if (!trace_pstate_sample_enabled())
		return;

	if (!intel_pstate_sample(cpu, ktime_get()))
		return;

	sample = &cpu->sample;
	trace_pstate_sample(trace_type,
		0,
		old_pstate,
		cpu->pstate.current_pstate,
		sample->mperf,
		sample->aperf,
		sample->tsc,
		get_avg_frequency(cpu),
		fp_toint(cpu->iowait_boost * 100));
}

static void intel_cpufreq_adjust_hwp(struct cpudata *cpu, u32 target_pstate,
				     bool fast_switch)
{
	u64 prev = READ_ONCE(cpu->hwp_req_cached), value = prev;

	value &= ~HWP_MIN_PERF(~0L);
	value |= HWP_MIN_PERF(target_pstate);

	/*
	 * The entire MSR needs to be updated in order to update the HWP min
	 * field in it, so opportunistically update the max too if needed.
	 */
	value &= ~HWP_MAX_PERF(~0L);
	value |= HWP_MAX_PERF(cpu->max_perf_ratio);

	if (value == prev)
		return;

	WRITE_ONCE(cpu->hwp_req_cached, value);
	if (fast_switch)
		wrmsrl(MSR_HWP_REQUEST, value);
	else
		wrmsrl_on_cpu(cpu->cpu, MSR_HWP_REQUEST, value);
}

static void intel_cpufreq_adjust_perf_ctl(struct cpudata *cpu,
					  u32 target_pstate, bool fast_switch)
{
	if (fast_switch)
		wrmsrl(MSR_IA32_PERF_CTL,
		       pstate_funcs.get_val(cpu, target_pstate));
	else
		wrmsrl_on_cpu(cpu->cpu, MSR_IA32_PERF_CTL,
			      pstate_funcs.get_val(cpu, target_pstate));
}

static int intel_cpufreq_update_pstate(struct cpudata *cpu, int target_pstate,
				       bool fast_switch)
{
	int old_pstate = cpu->pstate.current_pstate;

	target_pstate = intel_pstate_prepare_request(cpu, target_pstate);
	if (target_pstate != old_pstate) {
		cpu->pstate.current_pstate = target_pstate;
		if (hwp_active)
			intel_cpufreq_adjust_hwp(cpu, target_pstate,
						 fast_switch);
		else
			intel_cpufreq_adjust_perf_ctl(cpu, target_pstate,
						      fast_switch);
	}

	intel_cpufreq_trace(cpu, fast_switch ? INTEL_PSTATE_TRACE_FAST_SWITCH :
			    INTEL_PSTATE_TRACE_TARGET, old_pstate);

	return target_pstate;
}

static int intel_cpufreq_target(struct cpufreq_policy *policy,
				unsigned int target_freq,
				unsigned int relation)
{
	struct cpudata *cpu = all_cpu_data[policy->cpu];
	struct cpufreq_freqs freqs;
	int target_pstate;

	update_turbo_state();

	freqs.old = policy->cur;
	freqs.new = target_freq;

	cpufreq_freq_transition_begin(policy, &freqs);

	switch (relation) {
	case CPUFREQ_RELATION_L:
		target_pstate = DIV_ROUND_UP(freqs.new, cpu->pstate.scaling);
		break;
	case CPUFREQ_RELATION_H:
		target_pstate = freqs.new / cpu->pstate.scaling;
		break;
	default:
		target_pstate = DIV_ROUND_CLOSEST(freqs.new, cpu->pstate.scaling);
		break;
	}

	target_pstate = intel_cpufreq_update_pstate(cpu, target_pstate, false);

	freqs.new = target_pstate * cpu->pstate.scaling;

	cpufreq_freq_transition_end(policy, &freqs, false);

	return 0;
}

static unsigned int intel_cpufreq_fast_switch(struct cpufreq_policy *policy,
					      unsigned int target_freq)
{
	struct cpudata *cpu = all_cpu_data[policy->cpu];
	int target_pstate;

	update_turbo_state();

	target_pstate = DIV_ROUND_UP(target_freq, cpu->pstate.scaling);

	target_pstate = intel_cpufreq_update_pstate(cpu, target_pstate, true);

	return target_pstate * cpu->pstate.scaling;
}

static int intel_cpufreq_cpu_init(struct cpufreq_policy *policy)
{
	int max_state, turbo_max, min_freq, max_freq, ret;
	struct freq_qos_request *req;
	struct cpudata *cpu;
	struct device *dev;

	dev = get_cpu_device(policy->cpu);
	if (!dev)
		return -ENODEV;

	ret = __intel_pstate_cpu_init(policy);
	if (ret)
		return ret;

	policy->cpuinfo.transition_latency = INTEL_CPUFREQ_TRANSITION_LATENCY;
	/* This reflects the intel_pstate_get_cpu_pstates() setting. */
	policy->cur = policy->cpuinfo.min_freq;

	req = kcalloc(2, sizeof(*req), GFP_KERNEL);
	if (!req) {
		ret = -ENOMEM;
		goto pstate_exit;
	}

	cpu = all_cpu_data[policy->cpu];

	if (hwp_active) {
		u64 value;

		intel_pstate_get_hwp_max(policy->cpu, &turbo_max, &max_state);
		policy->transition_delay_us = INTEL_CPUFREQ_TRANSITION_DELAY_HWP;
		rdmsrl_on_cpu(cpu->cpu, MSR_HWP_REQUEST, &value);
		WRITE_ONCE(cpu->hwp_req_cached, value);
<<<<<<< HEAD
		cpu->epp_cached = (value & GENMASK_ULL(31, 24)) >> 24;
=======
		cpu->epp_cached = intel_pstate_get_epp(cpu, value);
>>>>>>> 976bc5e2
	} else {
		turbo_max = cpu->pstate.turbo_pstate;
		policy->transition_delay_us = INTEL_CPUFREQ_TRANSITION_DELAY;
	}

	min_freq = DIV_ROUND_UP(turbo_max * global.min_perf_pct, 100);
	min_freq *= cpu->pstate.scaling;
	max_freq = DIV_ROUND_UP(turbo_max * global.max_perf_pct, 100);
	max_freq *= cpu->pstate.scaling;

	ret = freq_qos_add_request(&policy->constraints, req, FREQ_QOS_MIN,
				   min_freq);
	if (ret < 0) {
		dev_err(dev, "Failed to add min-freq constraint (%d)\n", ret);
		goto free_req;
	}

	ret = freq_qos_add_request(&policy->constraints, req + 1, FREQ_QOS_MAX,
				   max_freq);
	if (ret < 0) {
		dev_err(dev, "Failed to add max-freq constraint (%d)\n", ret);
		goto remove_min_req;
	}

	policy->driver_data = req;

	return 0;

remove_min_req:
	freq_qos_remove_request(req);
free_req:
	kfree(req);
pstate_exit:
	intel_pstate_exit_perf_limits(policy);

	return ret;
}

static int intel_cpufreq_cpu_exit(struct cpufreq_policy *policy)
{
	struct freq_qos_request *req;

	req = policy->driver_data;

	freq_qos_remove_request(req + 1);
	freq_qos_remove_request(req);
	kfree(req);

	return intel_pstate_cpu_exit(policy);
}

static struct cpufreq_driver intel_cpufreq = {
	.flags		= CPUFREQ_CONST_LOOPS,
	.verify		= intel_cpufreq_verify_policy,
	.target		= intel_cpufreq_target,
	.fast_switch	= intel_cpufreq_fast_switch,
	.init		= intel_cpufreq_cpu_init,
	.exit		= intel_cpufreq_cpu_exit,
	.offline	= intel_pstate_cpu_offline,
	.online		= intel_pstate_cpu_online,
	.suspend	= intel_pstate_suspend,
	.resume		= intel_pstate_resume,
	.update_limits	= intel_pstate_update_limits,
	.name		= "intel_cpufreq",
};

static struct cpufreq_driver *default_driver;

static void intel_pstate_driver_cleanup(void)
{
	unsigned int cpu;

	get_online_cpus();
	for_each_online_cpu(cpu) {
		if (all_cpu_data[cpu]) {
			if (intel_pstate_driver == &intel_pstate)
				intel_pstate_clear_update_util_hook(cpu);

			kfree(all_cpu_data[cpu]);
			all_cpu_data[cpu] = NULL;
		}
	}
	put_online_cpus();

<<<<<<< HEAD
	if (intel_pstate_driver == &intel_pstate)
		intel_pstate_sysfs_hide_hwp_dynamic_boost();

=======
>>>>>>> 976bc5e2
	intel_pstate_driver = NULL;
}

static int intel_pstate_register_driver(struct cpufreq_driver *driver)
{
	int ret;

	if (driver == &intel_pstate)
		intel_pstate_sysfs_expose_hwp_dynamic_boost();

	memset(&global, 0, sizeof(global));
	global.max_perf_pct = 100;

	intel_pstate_driver = driver;
	ret = cpufreq_register_driver(intel_pstate_driver);
	if (ret) {
		intel_pstate_driver_cleanup();
		return ret;
	}

	global.min_perf_pct = min_perf_pct_min();

	return 0;
}

<<<<<<< HEAD
static int intel_pstate_unregister_driver(void)
{
	cpufreq_unregister_driver(intel_pstate_driver);
	intel_pstate_driver_cleanup();

	return 0;
}

=======
>>>>>>> 976bc5e2
static ssize_t intel_pstate_show_status(char *buf)
{
	if (!intel_pstate_driver)
		return sprintf(buf, "off\n");

	return sprintf(buf, "%s\n", intel_pstate_driver == &intel_pstate ?
					"active" : "passive");
}

static int intel_pstate_update_status(const char *buf, size_t size)
{
	if (size == 3 && !strncmp(buf, "off", size)) {
		if (!intel_pstate_driver)
			return -EINVAL;

		if (hwp_active)
			return -EBUSY;

		cpufreq_unregister_driver(intel_pstate_driver);
		intel_pstate_driver_cleanup();
	}

	if (size == 6 && !strncmp(buf, "active", size)) {
		if (intel_pstate_driver) {
			if (intel_pstate_driver == &intel_pstate)
				return 0;

			cpufreq_unregister_driver(intel_pstate_driver);
		}

		return intel_pstate_register_driver(&intel_pstate);
	}

	if (size == 7 && !strncmp(buf, "passive", size)) {
		if (intel_pstate_driver) {
			if (intel_pstate_driver == &intel_cpufreq)
				return 0;

			cpufreq_unregister_driver(intel_pstate_driver);
			intel_pstate_sysfs_hide_hwp_dynamic_boost();
		}

		return intel_pstate_register_driver(&intel_cpufreq);
	}

	return -EINVAL;
}

static int no_load __initdata;
static int no_hwp __initdata;
static int hwp_only __initdata;
static unsigned int force_load __initdata;

static int __init intel_pstate_msrs_not_valid(void)
{
	if (!pstate_funcs.get_max() ||
	    !pstate_funcs.get_min() ||
	    !pstate_funcs.get_turbo())
		return -ENODEV;

	return 0;
}

static void __init copy_cpu_funcs(struct pstate_funcs *funcs)
{
	pstate_funcs.get_max   = funcs->get_max;
	pstate_funcs.get_max_physical = funcs->get_max_physical;
	pstate_funcs.get_min   = funcs->get_min;
	pstate_funcs.get_turbo = funcs->get_turbo;
	pstate_funcs.get_scaling = funcs->get_scaling;
	pstate_funcs.get_val   = funcs->get_val;
	pstate_funcs.get_vid   = funcs->get_vid;
	pstate_funcs.get_aperf_mperf_shift = funcs->get_aperf_mperf_shift;
}

#ifdef CONFIG_ACPI

static bool __init intel_pstate_no_acpi_pss(void)
{
	int i;

	for_each_possible_cpu(i) {
		acpi_status status;
		union acpi_object *pss;
		struct acpi_buffer buffer = { ACPI_ALLOCATE_BUFFER, NULL };
		struct acpi_processor *pr = per_cpu(processors, i);

		if (!pr)
			continue;

		status = acpi_evaluate_object(pr->handle, "_PSS", NULL, &buffer);
		if (ACPI_FAILURE(status))
			continue;

		pss = buffer.pointer;
		if (pss && pss->type == ACPI_TYPE_PACKAGE) {
			kfree(pss);
			return false;
		}

		kfree(pss);
	}

	pr_debug("ACPI _PSS not found\n");
	return true;
}

static bool __init intel_pstate_no_acpi_pcch(void)
{
	acpi_status status;
	acpi_handle handle;

	status = acpi_get_handle(NULL, "\\_SB", &handle);
	if (ACPI_FAILURE(status))
		goto not_found;

	if (acpi_has_method(handle, "PCCH"))
		return false;

not_found:
	pr_debug("ACPI PCCH not found\n");
	return true;
}

static bool __init intel_pstate_has_acpi_ppc(void)
{
	int i;

	for_each_possible_cpu(i) {
		struct acpi_processor *pr = per_cpu(processors, i);

		if (!pr)
			continue;
		if (acpi_has_method(pr->handle, "_PPC"))
			return true;
	}
	pr_debug("ACPI _PPC not found\n");
	return false;
}

enum {
	PSS,
	PPC,
};

/* Hardware vendor-specific info that has its own power management modes */
static struct acpi_platform_list plat_info[] __initdata = {
	{"HP    ", "ProLiant", 0, ACPI_SIG_FADT, all_versions, NULL, PSS},
	{"ORACLE", "X4-2    ", 0, ACPI_SIG_FADT, all_versions, NULL, PPC},
	{"ORACLE", "X4-2L   ", 0, ACPI_SIG_FADT, all_versions, NULL, PPC},
	{"ORACLE", "X4-2B   ", 0, ACPI_SIG_FADT, all_versions, NULL, PPC},
	{"ORACLE", "X3-2    ", 0, ACPI_SIG_FADT, all_versions, NULL, PPC},
	{"ORACLE", "X3-2L   ", 0, ACPI_SIG_FADT, all_versions, NULL, PPC},
	{"ORACLE", "X3-2B   ", 0, ACPI_SIG_FADT, all_versions, NULL, PPC},
	{"ORACLE", "X4470M2 ", 0, ACPI_SIG_FADT, all_versions, NULL, PPC},
	{"ORACLE", "X4270M3 ", 0, ACPI_SIG_FADT, all_versions, NULL, PPC},
	{"ORACLE", "X4270M2 ", 0, ACPI_SIG_FADT, all_versions, NULL, PPC},
	{"ORACLE", "X4170M2 ", 0, ACPI_SIG_FADT, all_versions, NULL, PPC},
	{"ORACLE", "X4170 M3", 0, ACPI_SIG_FADT, all_versions, NULL, PPC},
	{"ORACLE", "X4275 M3", 0, ACPI_SIG_FADT, all_versions, NULL, PPC},
	{"ORACLE", "X6-2    ", 0, ACPI_SIG_FADT, all_versions, NULL, PPC},
	{"ORACLE", "Sudbury ", 0, ACPI_SIG_FADT, all_versions, NULL, PPC},
	{ } /* End */
};

#define BITMASK_OOB	(BIT(8) | BIT(18))

static bool __init intel_pstate_platform_pwr_mgmt_exists(void)
{
	const struct x86_cpu_id *id;
	u64 misc_pwr;
	int idx;

	id = x86_match_cpu(intel_pstate_cpu_oob_ids);
	if (id) {
		rdmsrl(MSR_MISC_PWR_MGMT, misc_pwr);
		if (misc_pwr & BITMASK_OOB) {
			pr_debug("Bit 8 or 18 in the MISC_PWR_MGMT MSR set\n");
			pr_debug("P states are controlled in Out of Band mode by the firmware/hardware\n");
			return true;
		}
	}

	idx = acpi_match_platform_list(plat_info);
	if (idx < 0)
		return false;

	switch (plat_info[idx].data) {
	case PSS:
		if (!intel_pstate_no_acpi_pss())
			return false;

		return intel_pstate_no_acpi_pcch();
	case PPC:
		return intel_pstate_has_acpi_ppc() && !force_load;
	}

	return false;
}

static void intel_pstate_request_control_from_smm(void)
{
	/*
	 * It may be unsafe to request P-states control from SMM if _PPC support
	 * has not been enabled.
	 */
	if (acpi_ppc)
		acpi_processor_pstate_control();
}
#else /* CONFIG_ACPI not enabled */
static inline bool intel_pstate_platform_pwr_mgmt_exists(void) { return false; }
static inline bool intel_pstate_has_acpi_ppc(void) { return false; }
static inline void intel_pstate_request_control_from_smm(void) {}
#endif /* CONFIG_ACPI */

#define INTEL_PSTATE_HWP_BROADWELL	0x01

#define X86_MATCH_HWP(model, hwp_mode)					\
	X86_MATCH_VENDOR_FAM_MODEL_FEATURE(INTEL, 6, INTEL_FAM6_##model, \
					   X86_FEATURE_HWP, hwp_mode)

static const struct x86_cpu_id hwp_support_ids[] __initconst = {
	X86_MATCH_HWP(BROADWELL_X,	INTEL_PSTATE_HWP_BROADWELL),
	X86_MATCH_HWP(BROADWELL_D,	INTEL_PSTATE_HWP_BROADWELL),
	X86_MATCH_HWP(ANY,		0),
	{}
};

static int __init intel_pstate_init(void)
{
	const struct x86_cpu_id *id;
	int rc;

	if (boot_cpu_data.x86_vendor != X86_VENDOR_INTEL)
		return -ENODEV;

	if (no_load)
		return -ENODEV;

	id = x86_match_cpu(hwp_support_ids);
	if (id) {
		copy_cpu_funcs(&core_funcs);
		/*
		 * Avoid enabling HWP for processors without EPP support,
		 * because that means incomplete HWP implementation which is a
		 * corner case and supporting it is generally problematic.
		 */
		if (!no_hwp && boot_cpu_has(X86_FEATURE_HWP_EPP)) {
			hwp_active++;
			hwp_mode_bdw = id->driver_data;
			intel_pstate.attr = hwp_cpufreq_attrs;
			intel_cpufreq.attr = hwp_cpufreq_attrs;
			if (!default_driver)
				default_driver = &intel_pstate;

			goto hwp_cpu_matched;
		}
	} else {
		id = x86_match_cpu(intel_pstate_cpu_ids);
		if (!id) {
			pr_info("CPU model not supported\n");
			return -ENODEV;
		}

		copy_cpu_funcs((struct pstate_funcs *)id->driver_data);
	}

	if (intel_pstate_msrs_not_valid()) {
		pr_info("Invalid MSRs\n");
		return -ENODEV;
	}
	/* Without HWP start in the passive mode. */
	if (!default_driver)
		default_driver = &intel_cpufreq;

hwp_cpu_matched:
	/*
	 * The Intel pstate driver will be ignored if the platform
	 * firmware has its own power management modes.
	 */
	if (intel_pstate_platform_pwr_mgmt_exists()) {
		pr_info("P-states controlled by the platform\n");
		return -ENODEV;
	}

	if (!hwp_active && hwp_only)
		return -ENOTSUPP;

	pr_info("Intel P-state driver initializing\n");

	all_cpu_data = vzalloc(array_size(sizeof(void *), num_possible_cpus()));
	if (!all_cpu_data)
		return -ENOMEM;

	intel_pstate_request_control_from_smm();

	intel_pstate_sysfs_expose_params();

	mutex_lock(&intel_pstate_driver_lock);
	rc = intel_pstate_register_driver(default_driver);
	mutex_unlock(&intel_pstate_driver_lock);
	if (rc)
		return rc;

	if (hwp_active) {
		const struct x86_cpu_id *id;

		id = x86_match_cpu(intel_pstate_cpu_ee_disable_ids);
		if (id) {
			set_power_ctl_ee_state(false);
			pr_info("Disabling energy efficiency optimization\n");
		}

		pr_info("HWP enabled\n");
	}

	return 0;
}
device_initcall(intel_pstate_init);

static int __init intel_pstate_setup(char *str)
{
	if (!str)
		return -EINVAL;

	if (!strcmp(str, "disable"))
		no_load = 1;
	else if (!strcmp(str, "active"))
		default_driver = &intel_pstate;
	else if (!strcmp(str, "passive"))
		default_driver = &intel_cpufreq;

	if (!strcmp(str, "no_hwp")) {
		pr_info("HWP disabled\n");
		no_hwp = 1;
	}
	if (!strcmp(str, "force"))
		force_load = 1;
	if (!strcmp(str, "hwp_only"))
		hwp_only = 1;
	if (!strcmp(str, "per_cpu_perf_limits"))
		per_cpu_limits = true;

#ifdef CONFIG_ACPI
	if (!strcmp(str, "support_acpi_ppc"))
		acpi_ppc = true;
#endif

	return 0;
}
early_param("intel_pstate", intel_pstate_setup);

MODULE_AUTHOR("Dirk Brandewie <dirk.j.brandewie@intel.com>");
MODULE_DESCRIPTION("'intel_pstate' - P state driver Intel Core processors");
MODULE_LICENSE("GPL");<|MERGE_RESOLUTION|>--- conflicted
+++ resolved
@@ -219,11 +219,6 @@
  * @epp_policy:		Last saved policy used to set EPP/EPB
  * @epp_default:	Power on default HWP energy performance
  *			preference/bias
-<<<<<<< HEAD
- * @epp_saved:		Saved EPP/EPB during system suspend or CPU offline
- *			operation
-=======
->>>>>>> 976bc5e2
  * @epp_cached		Cached HWP energy-performance preference value
  * @hwp_req_cached:	Cached value of the last HWP Request MSR
  * @hwp_cap_cached:	Cached value of the last HWP Capabilities MSR
@@ -262,10 +257,6 @@
 	s16 epp_powersave;
 	s16 epp_policy;
 	s16 epp_default;
-<<<<<<< HEAD
-	s16 epp_saved;
-=======
->>>>>>> 976bc5e2
 	s16 epp_cached;
 	u64 hwp_req_cached;
 	u64 hwp_cap_cached;
@@ -652,11 +643,8 @@
 
 static int intel_pstate_set_epp(struct cpudata *cpu, u32 epp)
 {
-<<<<<<< HEAD
-=======
 	int ret;
 
->>>>>>> 976bc5e2
 	/*
 	 * Use the cached HWP Request MSR value, because in the active mode the
 	 * register itself may be updated by intel_pstate_hwp_boost_up() or
@@ -672,15 +660,11 @@
 	 * function, so it cannot run in parallel with the update below.
 	 */
 	WRITE_ONCE(cpu->hwp_req_cached, value);
-<<<<<<< HEAD
-	return wrmsrl_on_cpu(cpu->cpu, MSR_HWP_REQUEST, value);
-=======
 	ret = wrmsrl_on_cpu(cpu->cpu, MSR_HWP_REQUEST, value);
 	if (!ret)
 		cpu->epp_cached = epp;
 
 	return ret;
->>>>>>> 976bc5e2
 }
 
 static int intel_pstate_set_energy_pref_index(struct cpudata *cpu_data,
@@ -699,8 +683,6 @@
 		else if (epp == -EINVAL)
 			epp = epp_values[pref_index - 1];
 
-<<<<<<< HEAD
-=======
 		/*
 		 * To avoid confusion, refuse to set EPP to any values different
 		 * from 0 (performance) if the current policy is "performance",
@@ -709,7 +691,6 @@
 		if (epp > 0 && cpu_data->policy == CPUFREQ_POLICY_PERFORMANCE)
 			return -EBUSY;
 
->>>>>>> 976bc5e2
 		ret = intel_pstate_set_epp(cpu_data, epp);
 	} else {
 		if (epp == -EINVAL)
@@ -794,15 +775,8 @@
 			cpufreq_stop_governor(policy);
 			ret = intel_pstate_set_epp(cpu, epp);
 			err = cpufreq_start_governor(policy);
-<<<<<<< HEAD
-			if (!ret) {
-				cpu->epp_cached = epp;
-				ret = err;
-			}
-=======
 			if (!ret)
 				ret = err;
->>>>>>> 976bc5e2
 		}
 	}
 
@@ -2349,12 +2323,6 @@
 
 static int intel_pstate_cpu_offline(struct cpufreq_policy *policy)
 {
-<<<<<<< HEAD
-	if (hwp_active)
-		intel_pstate_hwp_force_min_perf(policy->cpu);
-	else
-		intel_pstate_set_min_pstate(all_cpu_data[policy->cpu]);
-=======
 	struct cpudata *cpu = all_cpu_data[policy->cpu];
 
 	pr_debug("CPU %d going offline\n", cpu->cpu);
@@ -2376,7 +2344,6 @@
 	intel_pstate_exit_perf_limits(policy);
 
 	return 0;
->>>>>>> 976bc5e2
 }
 
 static int intel_pstate_cpu_online(struct cpufreq_policy *policy)
@@ -2387,13 +2354,6 @@
 
 	intel_pstate_init_acpi_perf_limits(policy);
 
-<<<<<<< HEAD
-	intel_pstate_clear_update_util_hook(policy->cpu);
-	if (hwp_active)
-		intel_pstate_hwp_save_state(policy);
-
-	intel_cpufreq_stop_cpu(policy);
-=======
 	if (hwp_active) {
 		/*
 		 * Re-enable HWP and clear the "suspended" flag to let "resume"
@@ -2411,7 +2371,6 @@
 	pr_debug("CPU %d stopping\n", policy->cpu);
 
 	intel_pstate_clear_update_util_hook(policy->cpu);
->>>>>>> 976bc5e2
 }
 
 static int intel_pstate_cpu_exit(struct cpufreq_policy *policy)
@@ -2692,11 +2651,7 @@
 		policy->transition_delay_us = INTEL_CPUFREQ_TRANSITION_DELAY_HWP;
 		rdmsrl_on_cpu(cpu->cpu, MSR_HWP_REQUEST, &value);
 		WRITE_ONCE(cpu->hwp_req_cached, value);
-<<<<<<< HEAD
-		cpu->epp_cached = (value & GENMASK_ULL(31, 24)) >> 24;
-=======
 		cpu->epp_cached = intel_pstate_get_epp(cpu, value);
->>>>>>> 976bc5e2
 	} else {
 		turbo_max = cpu->pstate.turbo_pstate;
 		policy->transition_delay_us = INTEL_CPUFREQ_TRANSITION_DELAY;
@@ -2781,12 +2736,6 @@
 	}
 	put_online_cpus();
 
-<<<<<<< HEAD
-	if (intel_pstate_driver == &intel_pstate)
-		intel_pstate_sysfs_hide_hwp_dynamic_boost();
-
-=======
->>>>>>> 976bc5e2
 	intel_pstate_driver = NULL;
 }
 
@@ -2812,17 +2761,6 @@
 	return 0;
 }
 
-<<<<<<< HEAD
-static int intel_pstate_unregister_driver(void)
-{
-	cpufreq_unregister_driver(intel_pstate_driver);
-	intel_pstate_driver_cleanup();
-
-	return 0;
-}
-
-=======
->>>>>>> 976bc5e2
 static ssize_t intel_pstate_show_status(char *buf)
 {
 	if (!intel_pstate_driver)
