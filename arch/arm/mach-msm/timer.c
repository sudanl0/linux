--- conflicted
+++ resolved
@@ -128,7 +128,6 @@
 	.flags	= CLOCK_SOURCE_IS_CONTINUOUS,
 };
 
-<<<<<<< HEAD
 #ifdef CONFIG_LOCAL_TIMERS
 static int __cpuinit msm_local_timer_setup(struct clock_event_device *evt)
 {
@@ -168,13 +167,11 @@
 };
 #endif /* CONFIG_LOCAL_TIMERS */
 
-=======
 static notrace u32 msm_sched_clock_read(void)
 {
 	return msm_clocksource.read(&msm_clocksource);
 }
 
->>>>>>> b0df8986
 static void __init msm_timer_init(void)
 {
 	struct clock_event_device *ce = &msm_clockevent;
