/*
 *	Intel CPU Microcode Update Driver for Linux
 *
 *	Copyright (C) 2000-2006 Tigran Aivazian <tigran@aivazian.fsnet.co.uk>
 *		      2006	Shaohua Li <shaohua.li@intel.com>
 *
 *	This driver allows to upgrade microcode on Intel processors
 *	belonging to IA-32 family - PentiumPro, Pentium II,
 *	Pentium III, Xeon, Pentium 4, etc.
 *
 *	Reference: Section 8.11 of Volume 3a, IA-32 Intel? Architecture
 *	Software Developer's Manual
 *	Order Number 253668 or free download from:
 *
 *	http://developer.intel.com/design/pentium4/manuals/253668.htm
 *
 *	For more information, go to http://www.urbanmyth.org/microcode
 *
 *	This program is free software; you can redistribute it and/or
 *	modify it under the terms of the GNU General Public License
 *	as published by the Free Software Foundation; either version
 *	2 of the License, or (at your option) any later version.
 *
 *	1.0	16 Feb 2000, Tigran Aivazian <tigran@sco.com>
 *		Initial release.
 *	1.01	18 Feb 2000, Tigran Aivazian <tigran@sco.com>
 *		Added read() support + cleanups.
 *	1.02	21 Feb 2000, Tigran Aivazian <tigran@sco.com>
 *		Added 'device trimming' support. open(O_WRONLY) zeroes
 *		and frees the saved copy of applied microcode.
 *	1.03	29 Feb 2000, Tigran Aivazian <tigran@sco.com>
 *		Made to use devfs (/dev/cpu/microcode) + cleanups.
 *	1.04	06 Jun 2000, Simon Trimmer <simon@veritas.com>
 *		Added misc device support (now uses both devfs and misc).
 *		Added MICROCODE_IOCFREE ioctl to clear memory.
 *	1.05	09 Jun 2000, Simon Trimmer <simon@veritas.com>
 *		Messages for error cases (non Intel & no suitable microcode).
 *	1.06	03 Aug 2000, Tigran Aivazian <tigran@veritas.com>
 *		Removed ->release(). Removed exclusive open and status bitmap.
 *		Added microcode_rwsem to serialize read()/write()/ioctl().
 *		Removed global kernel lock usage.
 *	1.07	07 Sep 2000, Tigran Aivazian <tigran@veritas.com>
 *		Write 0 to 0x8B msr and then cpuid before reading revision,
 *		so that it works even if there were no update done by the
 *		BIOS. Otherwise, reading from 0x8B gives junk (which happened
 *		to be 0 on my machine which is why it worked even when I
 *		disabled update by the BIOS)
 *		Thanks to Eric W. Biederman <ebiederman@lnxi.com> for the fix.
 *	1.08	11 Dec 2000, Richard Schaal <richard.schaal@intel.com> and
 *			     Tigran Aivazian <tigran@veritas.com>
 *		Intel Pentium 4 processor support and bugfixes.
 *	1.09	30 Oct 2001, Tigran Aivazian <tigran@veritas.com>
 *		Bugfix for HT (Hyper-Threading) enabled processors
 *		whereby processor resources are shared by all logical processors
 *		in a single CPU package.
 *	1.10	28 Feb 2002 Asit K Mallick <asit.k.mallick@intel.com> and
 *		Tigran Aivazian <tigran@veritas.com>,
 *		Serialize updates as required on HT processors due to
 *		speculative nature of implementation.
 *	1.11	22 Mar 2002 Tigran Aivazian <tigran@veritas.com>
 *		Fix the panic when writing zero-length microcode chunk.
 *	1.12	29 Sep 2003 Nitin Kamble <nitin.a.kamble@intel.com>,
 *		Jun Nakajima <jun.nakajima@intel.com>
 *		Support for the microcode updates in the new format.
 *	1.13	10 Oct 2003 Tigran Aivazian <tigran@veritas.com>
 *		Removed ->read() method and obsoleted MICROCODE_IOCFREE ioctl
 *		because we no longer hold a copy of applied microcode
 *		in kernel memory.
 *	1.14	25 Jun 2004 Tigran Aivazian <tigran@veritas.com>
 *		Fix sigmatch() macro to handle old CPUs with pf == 0.
 *		Thanks to Stuart Swales for pointing out this bug.
 */
#include <linux/platform_device.h>
#include <linux/capability.h>
#include <linux/miscdevice.h>
#include <linux/firmware.h>
#include <linux/smp_lock.h>
#include <linux/spinlock.h>
#include <linux/cpumask.h>
#include <linux/uaccess.h>
#include <linux/vmalloc.h>
#include <linux/kernel.h>
#include <linux/module.h>
#include <linux/mutex.h>
#include <linux/sched.h>
#include <linux/init.h>
#include <linux/slab.h>
#include <linux/cpu.h>
#include <linux/fs.h>
#include <linux/mm.h>

#include <asm/microcode.h>
#include <asm/processor.h>
#include <asm/msr.h>

MODULE_DESCRIPTION("Microcode Update Driver");
MODULE_AUTHOR("Tigran Aivazian <tigran@aivazian.fsnet.co.uk>");
MODULE_LICENSE("GPL");

#define MICROCODE_VERSION	"2.00"

static struct microcode_ops	*microcode_ops;

/* no concurrent ->write()s are allowed on /dev/cpu/microcode */
static DEFINE_MUTEX(microcode_mutex);

struct ucode_cpu_info		ucode_cpu_info[NR_CPUS];
EXPORT_SYMBOL_GPL(ucode_cpu_info);

#ifdef CONFIG_MICROCODE_OLD_INTERFACE
struct update_for_cpu {
	const void __user	*buf;
	size_t			size;
};

static long update_for_cpu(void *_ufc)
{
	struct update_for_cpu *ufc = _ufc;
	int error;

	error = microcode_ops->request_microcode_user(smp_processor_id(),
						      ufc->buf, ufc->size);
	if (error < 0)
		return error;
	if (!error)
		microcode_ops->apply_microcode(smp_processor_id());
	return error;
}

static int do_microcode_update(const void __user *buf, size_t size)
{
	int error = 0;
	int cpu;
	struct update_for_cpu ufc = { .buf = buf, .size = size };

	for_each_online_cpu(cpu) {
		struct ucode_cpu_info *uci = ucode_cpu_info + cpu;

		if (!uci->valid)
			continue;
		error = work_on_cpu(cpu, update_for_cpu, &ufc);
		if (error < 0)
			break;
	}
	return error;
}

static int microcode_open(struct inode *unused1, struct file *unused2)
{
	cycle_kernel_lock();
	return capable(CAP_SYS_RAWIO) ? 0 : -EPERM;
}

static ssize_t microcode_write(struct file *file, const char __user *buf,
			       size_t len, loff_t *ppos)
{
	ssize_t ret;

	if ((len >> PAGE_SHIFT) > num_physpages) {
		printk(KERN_ERR "microcode: too much data (max %ld pages)\n",
		       num_physpages);
		return -EINVAL;
	}

	get_online_cpus();
	mutex_lock(&microcode_mutex);

	ret = do_microcode_update(buf, len);
	if (!ret)
		ret = (ssize_t)len;

	mutex_unlock(&microcode_mutex);
	put_online_cpus();

	return ret;
}

static const struct file_operations microcode_fops = {
	.owner		= THIS_MODULE,
	.write		= microcode_write,
	.open		= microcode_open,
};

static struct miscdevice microcode_dev = {
	.minor		= MICROCODE_MINOR,
	.name		= "microcode",
	.fops		= &microcode_fops,
};

static int __init microcode_dev_init(void)
{
	int error;

	error = misc_register(&microcode_dev);
	if (error) {
		printk(KERN_ERR
			"microcode: can't misc_register on minor=%d\n",
			MICROCODE_MINOR);
		return error;
	}

	return 0;
}

static void microcode_dev_exit(void)
{
	misc_deregister(&microcode_dev);
}

MODULE_ALIAS_MISCDEV(MICROCODE_MINOR);
#else
#define microcode_dev_init()	0
#define microcode_dev_exit()	do { } while (0)
#endif

/* fake device for request_firmware */
static struct platform_device	*microcode_pdev;

static long reload_for_cpu(void *unused)
{
	struct ucode_cpu_info *uci = ucode_cpu_info + smp_processor_id();
	int err = 0;

	mutex_lock(&microcode_mutex);
	if (uci->valid) {
		err = microcode_ops->request_microcode_fw(smp_processor_id(),
							  &microcode_pdev->dev);
		if (!err)
			microcode_ops->apply_microcode(smp_processor_id());
	}
	mutex_unlock(&microcode_mutex);
	return err;
}

static ssize_t reload_store(struct sys_device *dev,
			    struct sysdev_attribute *attr,
			    const char *buf, size_t sz)
{
	char *end;
	unsigned long val = simple_strtoul(buf, &end, 0);
	int err = 0;
	int cpu = dev->id;

	if (end == buf)
		return -EINVAL;
	if (val == 1) {
		get_online_cpus();
		if (cpu_online(cpu))
			err = work_on_cpu(cpu, reload_for_cpu, NULL);
		put_online_cpus();
	}
	if (err)
		return err;
	return sz;
}

static ssize_t version_show(struct sys_device *dev,
			struct sysdev_attribute *attr, char *buf)
{
	struct ucode_cpu_info *uci = ucode_cpu_info + dev->id;

	return sprintf(buf, "0x%x\n", uci->cpu_sig.rev);
}

static ssize_t pf_show(struct sys_device *dev,
			struct sysdev_attribute *attr, char *buf)
{
	struct ucode_cpu_info *uci = ucode_cpu_info + dev->id;

	return sprintf(buf, "0x%x\n", uci->cpu_sig.pf);
}

static SYSDEV_ATTR(reload, 0200, NULL, reload_store);
static SYSDEV_ATTR(version, 0400, version_show, NULL);
static SYSDEV_ATTR(processor_flags, 0400, pf_show, NULL);

static struct attribute *mc_default_attrs[] = {
	&attr_reload.attr,
	&attr_version.attr,
	&attr_processor_flags.attr,
	NULL
};

static struct attribute_group mc_attr_group = {
	.attrs		= mc_default_attrs,
	.name		= "microcode",
};

static void __microcode_fini_cpu(int cpu)
{
	struct ucode_cpu_info *uci = ucode_cpu_info + cpu;

	microcode_ops->microcode_fini_cpu(cpu);
	uci->valid = 0;
}

static void microcode_fini_cpu(int cpu)
{
	mutex_lock(&microcode_mutex);
	__microcode_fini_cpu(cpu);
	mutex_unlock(&microcode_mutex);
}

static void collect_cpu_info(int cpu)
{
	struct ucode_cpu_info *uci = ucode_cpu_info + cpu;

	memset(uci, 0, sizeof(*uci));
	if (!microcode_ops->collect_cpu_info(cpu, &uci->cpu_sig))
		uci->valid = 1;
}

static int microcode_resume_cpu(int cpu)
{
	struct ucode_cpu_info *uci = ucode_cpu_info + cpu;
	struct cpu_signature nsig;

	pr_debug("microcode: CPU%d resumed\n", cpu);

	if (!uci->mc)
		return 1;

	/*
	 * Let's verify that the 'cached' ucode does belong
	 * to this cpu (a bit of paranoia):
	 */
	if (microcode_ops->collect_cpu_info(cpu, &nsig)) {
		__microcode_fini_cpu(cpu);
		printk(KERN_ERR "failed to collect_cpu_info for resuming cpu #%d\n",
				cpu);
		return -1;
	}

	if ((nsig.sig != uci->cpu_sig.sig) || (nsig.pf != uci->cpu_sig.pf)) {
		__microcode_fini_cpu(cpu);
		printk(KERN_ERR "cached ucode doesn't match the resuming cpu #%d\n",
				cpu);
		/* Should we look for a new ucode here? */
		return 1;
	}

	return 0;
}

static long microcode_update_cpu(void *unused)
{
	struct ucode_cpu_info *uci = ucode_cpu_info + smp_processor_id();
	int err = 0;

	/*
	 * Check if the system resume is in progress (uci->valid != NULL),
	 * otherwise just request a firmware:
	 */
	if (uci->valid) {
		err = microcode_resume_cpu(smp_processor_id());
	} else {
		collect_cpu_info(smp_processor_id());
		if (uci->valid && system_state == SYSTEM_RUNNING)
			err = microcode_ops->request_microcode_fw(
					smp_processor_id(),
					&microcode_pdev->dev);
	}
	if (!err)
		microcode_ops->apply_microcode(smp_processor_id());
	return err;
}

static int microcode_init_cpu(int cpu)
{
	int err;
	mutex_lock(&microcode_mutex);
	err = work_on_cpu(cpu, microcode_update_cpu, NULL);
	mutex_unlock(&microcode_mutex);

	return err;
}

static int mc_sysdev_add(struct sys_device *sys_dev)
{
	int err, cpu = sys_dev->id;
	struct ucode_cpu_info *uci = ucode_cpu_info + cpu;

	if (!cpu_online(cpu))
		return 0;

	pr_debug("microcode: CPU%d added\n", cpu);
	memset(uci, 0, sizeof(*uci));

	err = sysfs_create_group(&sys_dev->kobj, &mc_attr_group);
	if (err)
		return err;

	err = microcode_init_cpu(cpu);
<<<<<<< HEAD
	if (err)
		sysfs_remove_group(&sys_dev->kobj, &mc_attr_group);
=======
>>>>>>> 6574612f

	return err;
}

static int mc_sysdev_remove(struct sys_device *sys_dev)
{
	int cpu = sys_dev->id;

	if (!cpu_online(cpu))
		return 0;

	pr_debug("microcode: CPU%d removed\n", cpu);
	microcode_fini_cpu(cpu);
	sysfs_remove_group(&sys_dev->kobj, &mc_attr_group);
	return 0;
}

static int mc_sysdev_resume(struct sys_device *dev)
{
	int cpu = dev->id;

	if (!cpu_online(cpu))
		return 0;

	/* only CPU 0 will apply ucode here */
	microcode_update_cpu(NULL);
	return 0;
}

static struct sysdev_driver mc_sysdev_driver = {
	.add		= mc_sysdev_add,
	.remove		= mc_sysdev_remove,
	.resume		= mc_sysdev_resume,
};

static __cpuinit int
mc_cpu_callback(struct notifier_block *nb, unsigned long action, void *hcpu)
{
	unsigned int cpu = (unsigned long)hcpu;
	struct sys_device *sys_dev;

	sys_dev = get_cpu_sysdev(cpu);
	switch (action) {
	case CPU_ONLINE:
	case CPU_ONLINE_FROZEN:
		if (microcode_init_cpu(cpu))
			printk(KERN_ERR "microcode: failed to init CPU%d\n",
			       cpu);
	case CPU_DOWN_FAILED:
	case CPU_DOWN_FAILED_FROZEN:
		pr_debug("microcode: CPU%d added\n", cpu);
		if (sysfs_create_group(&sys_dev->kobj, &mc_attr_group))
			printk(KERN_ERR "microcode: Failed to create the sysfs "
				"group for CPU%d\n", cpu);
		break;
	case CPU_DOWN_PREPARE:
	case CPU_DOWN_PREPARE_FROZEN:
		/* Suspend is in progress, only remove the interface */
		sysfs_remove_group(&sys_dev->kobj, &mc_attr_group);
		pr_debug("microcode: CPU%d removed\n", cpu);
		break;
	case CPU_DEAD:
	case CPU_UP_CANCELED_FROZEN:
		/* The CPU refused to come up during a system resume */
		microcode_fini_cpu(cpu);
		break;
	}
	return NOTIFY_OK;
}

static struct notifier_block __refdata mc_cpu_notifier = {
	.notifier_call	= mc_cpu_callback,
};

static int __init microcode_init(void)
{
	struct cpuinfo_x86 *c = &cpu_data(0);
	int error;

	if (c->x86_vendor == X86_VENDOR_INTEL)
		microcode_ops = init_intel_microcode();
	else if (c->x86_vendor == X86_VENDOR_AMD)
		microcode_ops = init_amd_microcode();

	if (!microcode_ops) {
		printk(KERN_ERR "microcode: no support for this CPU vendor\n");
		return -ENODEV;
	}

	error = microcode_dev_init();
	if (error)
		return error;
	microcode_pdev = platform_device_register_simple("microcode", -1,
							 NULL, 0);
	if (IS_ERR(microcode_pdev)) {
		microcode_dev_exit();
		return PTR_ERR(microcode_pdev);
	}

	get_online_cpus();
	error = sysdev_driver_register(&cpu_sysdev_class, &mc_sysdev_driver);
	put_online_cpus();
	if (error) {
		microcode_dev_exit();
		platform_device_unregister(microcode_pdev);
		return error;
	}

	register_hotcpu_notifier(&mc_cpu_notifier);

	printk(KERN_INFO
	       "Microcode Update Driver: v" MICROCODE_VERSION
	       " <tigran@aivazian.fsnet.co.uk>,"
	       " Peter Oruba\n");

	return 0;
}

static void __exit microcode_exit(void)
{
	microcode_dev_exit();

	unregister_hotcpu_notifier(&mc_cpu_notifier);

	get_online_cpus();
	sysdev_driver_unregister(&cpu_sysdev_class, &mc_sysdev_driver);
	put_online_cpus();

	platform_device_unregister(microcode_pdev);

	microcode_ops = NULL;

	printk(KERN_INFO
	       "Microcode Update Driver: v" MICROCODE_VERSION " removed.\n");
}

module_init(microcode_init);
module_exit(microcode_exit);<|MERGE_RESOLUTION|>--- conflicted
+++ resolved
@@ -108,40 +108,29 @@
 EXPORT_SYMBOL_GPL(ucode_cpu_info);
 
 #ifdef CONFIG_MICROCODE_OLD_INTERFACE
-struct update_for_cpu {
-	const void __user	*buf;
-	size_t			size;
-};
-
-static long update_for_cpu(void *_ufc)
-{
-	struct update_for_cpu *ufc = _ufc;
-	int error;
-
-	error = microcode_ops->request_microcode_user(smp_processor_id(),
-						      ufc->buf, ufc->size);
-	if (error < 0)
-		return error;
-	if (!error)
-		microcode_ops->apply_microcode(smp_processor_id());
-	return error;
-}
-
 static int do_microcode_update(const void __user *buf, size_t size)
 {
+	cpumask_t old;
 	int error = 0;
 	int cpu;
-	struct update_for_cpu ufc = { .buf = buf, .size = size };
+
+	old = current->cpus_allowed;
 
 	for_each_online_cpu(cpu) {
 		struct ucode_cpu_info *uci = ucode_cpu_info + cpu;
 
 		if (!uci->valid)
 			continue;
-		error = work_on_cpu(cpu, update_for_cpu, &ufc);
+
+		set_cpus_allowed_ptr(current, &cpumask_of_cpu(cpu));
+		error = microcode_ops->request_microcode_user(cpu, buf, size);
 		if (error < 0)
-			break;
-	}
+			goto out;
+		if (!error)
+			microcode_ops->apply_microcode(cpu);
+	}
+out:
+	set_cpus_allowed_ptr(current, &old);
 	return error;
 }
 
@@ -391,11 +380,6 @@
 		return err;
 
 	err = microcode_init_cpu(cpu);
-<<<<<<< HEAD
-	if (err)
-		sysfs_remove_group(&sys_dev->kobj, &mc_attr_group);
-=======
->>>>>>> 6574612f
 
 	return err;
 }
