--- conflicted
+++ resolved
@@ -56,21 +56,12 @@
 
 struct tcphdr;
 struct xt_synproxy_info;
-<<<<<<< HEAD
-void synproxy_parse_options(const struct sk_buff *skb, unsigned int doff,
+bool synproxy_parse_options(const struct sk_buff *skb, unsigned int doff,
 			    const struct tcphdr *th,
 			    struct synproxy_options *opts);
 unsigned int synproxy_options_size(const struct synproxy_options *opts);
 void synproxy_build_options(struct tcphdr *th,
 			    const struct synproxy_options *opts);
-=======
-extern bool synproxy_parse_options(const struct sk_buff *skb, unsigned int doff,
-				   const struct tcphdr *th,
-				   struct synproxy_options *opts);
-extern unsigned int synproxy_options_size(const struct synproxy_options *opts);
-extern void synproxy_build_options(struct tcphdr *th,
-				   const struct synproxy_options *opts);
->>>>>>> c31eeace
 
 void synproxy_init_timestamp_cookie(const struct xt_synproxy_info *info,
 				    struct synproxy_options *opts);
